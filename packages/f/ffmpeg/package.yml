name       : ffmpeg
homepage   : https://www.ffmpeg.org/
<<<<<<< HEAD
version    : 3.3.4
=======
version    : 3.4.1
>>>>>>> b18861f4
release    : 40
source     :
    - https://ffmpeg.org/releases/ffmpeg-3.4.1.tar.xz : 5a77278a63741efa74e26bf197b9bb09ac6381b9757391b922407210f0f991c0
license    :
    - LGPL-3.0
    - GPL-3.0
component  : multimedia.codecs
summary    : A complete, cross-platform solution to record, convert and stream audio and video.
description: |
    FFmpeg is a multimedia framework, able to decode, encode, transcode, mux, demux,
    stream, filter and play several formats that humans and machines have created.
builddeps  :
    - pkgconfig(alsa)
    - pkgconfig(caca)
    - pkgconfig(fdk-aac)
    - pkgconfig(fontconfig)
    - pkgconfig(freetype2)
    - pkgconfig(fribidi)
    - pkgconfig(gl)
    - pkgconfig(gnutls)
    - pkgconfig(libaacs)
    - pkgconfig(libass)
    - pkgconfig(libbluray)
    - pkgconfig(libcdio_paranoia)
    - pkgconfig(libopenjp2)
    - pkgconfig(libpulse)
    - pkgconfig(libssh)
    - pkgconfig(libv4l2)
    - pkgconfig(libva)
    - pkgconfig(libwebp)
    - pkgconfig(ogg)
    - pkgconfig(openal)
    - pkgconfig(openssl)
    - pkgconfig(opus)
    - pkgconfig(sdl2)
    - pkgconfig(speex)
    - pkgconfig(theora)
    - pkgconfig(twolame)
    - pkgconfig(vdpau)
    - pkgconfig(vorbis)
    - pkgconfig(vpx)
    - pkgconfig(x264)
    - pkgconfig(x265)
    - pkgconfig(xv)
    - pkgconfig(zimg)
    - bzip2-devel
    - lame-devel
    - libgcrypt-devel
    - snappy-devel
    - xvidcore-devel
patterns   :
    - devel : [/usr/share/man/man3*]
setup      : |
    ./configure --prefix=/usr \
        --libdir=%libdir% \
        --disable-debug \
        --disable-stripping \
        --enable-shared \
        --disable-static \
        --enable-avisynth \
        --enable-avresample \
        --enable-gcrypt \
        --enable-gnutls \
        --enable-gpl \
        --enable-libass \
        --enable-libbluray \
        --enable-libcaca \
        --enable-libcdio \
        --enable-libfdk-aac \
        --enable-libfontconfig \
        --enable-libfreetype \
        --enable-libfribidi \
        --enable-libmp3lame \
        --enable-libopus \
        --enable-libpulse \
        --enable-libsnappy \
        --enable-libspeex \
        --enable-libssh \
        --enable-libtheora \
        --enable-libtwolame \
        --enable-libv4l2 \
        --enable-libvorbis \
        --enable-libvpx \
        --enable-libwebp \
        --enable-libx264 \
        --enable-libx265 \
        --enable-libxvid \
        --enable-libzimg \
        --enable-nonfree \
        --enable-openal \
        --enable-opengl \
        --enable-openssl \
        --enable-sdl2 \
        --enable-version3
build      : |
    %make
install    : |
    %make_install<|MERGE_RESOLUTION|>--- conflicted
+++ resolved
@@ -1,11 +1,7 @@
 name       : ffmpeg
 homepage   : https://www.ffmpeg.org/
-<<<<<<< HEAD
-version    : 3.3.4
-=======
 version    : 3.4.1
->>>>>>> b18861f4
-release    : 40
+release    : 41
 source     :
     - https://ffmpeg.org/releases/ffmpeg-3.4.1.tar.xz : 5a77278a63741efa74e26bf197b9bb09ac6381b9757391b922407210f0f991c0
 license    :
