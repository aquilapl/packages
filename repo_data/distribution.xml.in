<PISI>
	<SourceName>Solus</SourceName>
	<Version>1</Version>
	<_Description>Solus Repository</_Description>
	<Type>main</Type>
	<BinaryName>Solus</BinaryName>

	<Obsoletes>
		<!-- Replaced by libpcre -->
		<Package>pcre</Package>
		<!-- Replaced by libpcre-devel -->
		<Package>pcre-devel</Package>

		<!-- Replaced by libwebkit-gtk -->
		<Package>webkitgtk</Package>

		<Package>gnome-icon-theme-symbolic-devel</Package>

		<!-- Replaced by cairo -->
		<Package>cairo</Package>
		<!-- Replaced by libcairo-devel -->
		<Package>cairo-devel</Package>
		<Package>cairo-docs</Package>

		<!-- Replaced by xorg-driver-video-cirrus -->
		<Package>xorg-video-driver-cirrus</Package>

		<!-- Replaced by libtasn1-utils //-->
		<Package>libtasn1-bin</Package>

		<!-- Replaced by solus-artwork //-->
		<Package>evolve-os-artwork</Package>

		<!-- Replaced by xorg-server/-devel //-->
		<Package>xorg-driver-video-modesetting</Package>
		<Package>glamor-egl</Package>
		<Package>glamor-egl-devel</Package>

		<!-- geoclue rename //-->
		<Package>libgeoclue</Package>
		<Package>libgeoclue-devel</Package>

		<!-- Removed after rename //-->
		<Package>solus-migrate</Package>

		<!-- libcairorename //-->
		<Package>libcairomm</Package>
		<Package>libcairomm-devel</Package>
		<Package>libcairomm</Package>

		<!-- libatkmm rename //-->
		<Package>libatkmm</Package>
		<Package>libatkmm-devel</Package>
		<Package>libatkmm-docs</Package>

		<!-- libatk rename //-->
		<Package>atk</Package>
		<Package>atk-devel</Package>
		<Package>atk-docs</Package>

		<!-- Merged into docbook-xml //-->
		<Package>docbook-xsl</Package>

		<!-- Removed to help support Numix Project //-->
		<Package>numix-frost-themes</Package>

		<Package>python3-setuptools</Package>
		<Package>dc</Package>

		<Package>eigen2-devel</Package>

		<!-- Replaced by spice-protocol //-->
		<Package>spice-protocol-devel</Package>

		<!-- Dead crap, use cups-filters //-->
		<Package>foomatic-filters</Package>

		<!-- Because these suck. //-->
		<Package>evolve-sc</Package>
		<Package>evoassist</Package>

		<!-- Moved back into upstream project //-->
		<Package>libzeitgeist</Package>
		<Package>libzeitgeist-docs</Package>
		<Package>libzeitgeist-devel</Package>

		<!-- Removed lib prefixes //-->
		<Package>libmpg123</Package>
		<Package>libmpg123-devel</Package>

		<!-- Dead since ypkg //-->
		<Package>icon-naming-utils-devel</Package>

		<!-- No longer supported, use golang //-->
		<Package>golang-binary</Package>

		<!-- Budgie Applets (cybre) renamed //-->
		<Package>haste-applet</Package>
		<Package>screenshot-applet</Package>

		<!-- Replaced by vscode //-->
		<Package>vscode-ms</Package>

		<!-- Going back to findutils tyvm //-->
		<Package>mlocate</Package>

		<!-- Replaced by split qt5 packages //-->
		<Package>qt5</Package>
		<Package>qt5-demos</Package>
		<Package>qt5-devel</Package>

		<!-- Renamed to -slate //-->
		<Package>mate-notification-theme-solus</Package>

		<!-- Replaced with linux-headers //-->
		<Package>kernel-libc-devel</Package>
		<!-- Replaced with linux-tools //-->
		<Package>kernel-tools</Package>

		<!-- Replaced by flash-player-npapi in Third Party //-->
		<Package>flash-player-nonfree</Package>

		<!-- Replaced by nautilus-extension-devel //-->
		<Package>nautilus-devel</Package>

		<!-- Replaced by audacious-libs-devel //-->
		<Package>audacious-devel</Package>

		<!-- Replaced by discord //-->
		<Package>discord-canary</Package>

		<!-- Replaced by iproute2 due to an old bad pattern //-->
		<Package>iproute2-devel</Package>

		<!-- Replaced by linux-driver-management //-->
		<Package>gl-driver-switch</Package>

		<!-- Replaced by python-colorama //-->
		<Package>python3-colorama</Package>

		<!-- Replaced by linux-lts //-->
		<Package>kernel</Package>
		<Package>kernel-modules</Package>
		<!-- Replaced by linux-lts-headers //-->
		<Package>kernel-headers</Package>

		<!-- Replaced by mpv-libs-devel //-->
		<Package>mpv-devel</Package>

		<!-- Forbidden in Solus //-->
		<Package>faac</Package>
		<Package>faac-devel</Package>
		<Package>faac-utils</Package>

		<!-- Replaced by nx-libs //-->
		<Package>nxcomp</Package>
		<Package>nxcomp-devel</Package>
		<Package>nxproxy</Package>

		<!-- Replaced by llvm-clang + llvm-clang-devel //-->
		<Package>clang</Package>
		<Package>clang-devel</Package>

		<!-- DOA upstream //-->
		<Package>arc-firefox-theme</Package>
		<Package>captiva-icon-theme</Package>
		<Package>pacifica-icon-theme</Package>

		<!-- Replaced with autogen-libs //-->
		<Package>libautogen</Package>

		<!-- Dropped in Solus due to not being used //-->
		<Package>packagekit</Package>
		<Package>packagekit-devel</Package>
		<Package>packagekit-dbginfo</Package>
		<Package>packagekit-docs</Package>
		<Package>poppler-docs</Package>
		<Package>poppler-qt4</Package>
		<Package>poppler-qt4-devel</Package>

		<!-- gnome-dictionary stopped shipping gdict as public lib //-->
		<Package>gnome-dictionary-docs</Package>
		<Package>gnome-dictionary-devel</Package>

		<!-- It isn't like Solus uses GNOME Initial Setup //-->
		<Package>gnome-initial-setup</Package>

		<!-- Extension no longer maintained, likely doesn't work on new GNOME Shell //-->
		<Package>gnome-shell-extension-caffeine</Package>

		<!-- No longer used for anything //-->
		<Package>libgee1</Package>
		<Package>libgee1-devel</Package>
		<Package>libgee1-dbginfo</Package>
		<Package>mozjs17</Package>
		<Package>mozjs17-devel</Package>
		<Package>redo</Package>
		<Package>spidermonkey</Package>
		<Package>spidermonkey-devel</Package>
		<Package>vte2</Package>
		<Package>vte2-devel</Package>
		<Package>vte2-dbginfo</Package>

		<Package>zlib-minizip-32bit</Package>
		<Package>zlib-minizip-devel-32bit</Package>

		<!-- Stray //-->
		<Package>gnonlin</Package>

		<!-- Now part of kdevelop //-->
		<Package>kdevplatform</Package>
		<Package>kdevplatform-devel</Package>

		<!-- Now mesa-demos //-->
		<Package>mesalib-demos</Package>

		<!-- Now libgfortran-32bit //-->
		<Package>gfortran-32bit</Package>

		<!-- Debug has to be disabled for this package //-->
		<Package>streamlink-twitch-gui-dbginfo</Package>
		<!-- Replaced by peercoin //-->
		<Package>peerunity</Package>

		<!-- Merged into python-xlib // -->
		<Package>python3-xlib</Package>
		<!-- Merged into python-decorator // -->
		<Package>python3-decorator</Package>

		<!-- Duplicate of python-setuptools-scm //-->
		<Package>setuptools_scm</Package>

		<!-- Dropped in MATE 1.20 //-->
		<Package>mate-polkit-devel</Package>

		<!-- No longer used to build xsd, libboost compatibility issues //-->
		<Package>libcutl</Package>
		<Package>libcutl-devel</Package>

		<!-- The -devel package is no longer built //-->
		<Package>skrooge-devel</Package>

		<!-- Kodi now ships this //-->
		<Package>kodi-addon-inputstream-adaptive</Package>

		<!-- Replaced by falkon //-->
		<Package>qupzilla</Package>
		<Package>qupzilla-devel</Package>

		<!-- Dead upstream. Deprecating package. //-->
		<Package>cutegram</Package>
		<Package>lilyterm</Package>
		<Package>lilyterm-dbginfo</Package>

		<!-- Dead upstream, replaced by fork streamlink //-->
		<Package>livestreamer</Package>

		<!-- Replaced by materia-gtk-theme //-->
		<Package>flat-plat-gtk-theme</Package>
		<Package>flat-plat-gtk-theme-compact</Package>
		<Package>flat-plat-gtk-theme-dark</Package>
		<Package>flat-plat-gtk-theme-dark-compact</Package>
		<Package>flat-plat-gtk-theme-light</Package>
		<Package>flat-plat-gtk-theme-light-compact</Package>

		<!-- Deprecated upstream in favour of yubikey-manager-qt //-->
		<Package>yubikey-neo-manager</Package>

		<!-- Dead upstream, replaced by other py crypto libraries //-->
		<Package>pycrypto</Package>

		<!-- Merged into util-linux //-->
		<Package>rfkill</Package>

		<!-- Orphaned -devel packages which are no longer built //-->
		<Package>evolution-ews-devel</Package>
		<Package>gstreamer-vaapi-devel</Package>
		<Package>kdeplasma-addons-devel</Package>
		<Package>klayout-devel</Package>

		<!-- Requires an ancient and insecure mozjs //-->
		<Package>lwqq</Package>
		<Package>lwqq-devel</Package>
		<Package>pidgin-lwqq</Package>

		<!-- Abandoned upstream with many CVEs pending //-->
		<Package>autotrace</Package>
		<Package>autotrace-devel</Package>

		<!-- Replaced by gnome-tweaks //-->
		<Package>gnome-tweak-tool</Package>

		<!-- Replaced by filemanager-actions //-->
		<Package>nautilus-actions</Package>
		<Package>nautilus-actions-dbginfo</Package>
		<Package>nautilus-actions-devel</Package>
		<Package>nautilus-actions-docs</Package>

		<!-- Deaded completely //-->
		<Package>gegl3</Package>
		<Package>gegl3-dbginfo</Package>
		<Package>gegl3-devel</Package>
		<Package>gegl3-docs</Package>

		<!-- mypaint to libmypaint //-->
		<Package>mypaint-devel</Package>

		<!-- replaced by kicad-footprints //-->
		<Package>kicad-library</Package>

		<!-- Landed without functioning appropriately, dead upstream //-->
		<Package>i3lock-fancy</Package>

		<!-- docbook-xsl is super dead, as is its docs //-->
		<Package>docbook-xsl-docs</Package>

		<!-- -devel folded into radeontop //-->
		<Package>radeontop-devel</Package>

		<!-- Since replaced by mailspring //-->
		<Package>n1</Package>

		<!-- No interest in supporting modern Qt stack //-->
		<Package>plex-media-player</Package>

		<!-- Deprecated from repos. Complete architecture change and now requires CEF. //-->
		<Package>diorite</Package>
		<Package>nuvola-all-services</Package>
		<Package>nuvola-app-8tracks</Package>
		<Package>nuvola-app-amazon-cloud-player</Package>
		<Package>nuvola-app-bandcamp</Package>
		<Package>nuvola-app-deezer</Package>
		<Package>nuvola-app-google-calendar</Package>
		<Package>nuvola-app-google-play-music</Package>
		<Package>nuvola-app-groove</Package>
		<Package>nuvola-app-jango</Package>
		<Package>nuvola-app-logitech-media-server</Package>
		<Package>nuvola-app-mixcloud</Package>
		<Package>nuvola-app-owncloud-music</Package>
		<Package>nuvola-app-plex</Package>
		<Package>nuvola-app-soundcloud</Package>
		<Package>nuvola-app-spotify</Package>
		<Package>nuvola-app-tunein</Package>
		<Package>nuvola-app-yandex-music</Package>
		<Package>nuvolaplayer-dbginfo</Package>
		<Package>nuvolaplayer-devel</Package>
		<Package>nuvolaplayer</Package>

		<!-- Deprecated from repos. It's dead and is blocking stack upgrades. //-->
		<Package>makemkv</Package>
		<Package>makemkv-32bit-dbginfo</Package>

		<!-- Only needed for yubikey-neo-manager which was already deprecated. //-->
		<Package>libykneomgr</Package>
		<Package>libykneomgr-dbginfo</Package>
		<Package>libykneomgr-devel</Package>

		<!-- Qt4 support dropped, Qt5 support folded into main packages. //-->
		<Package>qca-qt5</Package>
		<Package>qca-qt5-devel</Package>
		<Package>qca-qt5-dbginfo</Package>
		<Package>qscintilla-qt5</Package>
		<Package>qscintilla-qt5-devel</Package>
		<Package>python-qscintilla-qt5</Package>

		<!-- Qt4 only library which nothing uses, part of Qt5. //-->
		<Package>qjson</Package>
		<Package>qjson-devel</Package>

		<!-- Corebird will no longer function after August 24th, alongside many Twitter clients. //-->
		<!-- This is the result of the deprecation of the UserStream API by Twitter. //-->
		<Package>corebird</Package>

		<!-- -devel folded into yelp-tools //-->
		<Package>yelp-tools-devel</Package>

		<!-- not supported against newer mysql, nobody willing to step up and hack it together //-->
		<Package>mysql-workbench</Package>

		<!-- Not permitted for redistibution with modificiations //-->
		<Package>tarsnap</Package>
		<Package>tarsnap-dbginfo</Package>

		<!-- No longer feasible to package and ship without enforcing itch-setup and auto-updates //-->
		<Package>itch</Package>
		<Package>itch-dbginfo</Package>

		<!-- No longer maintained by upstreams //-->
		<Package>adapta-kde</Package>
		<Package>arc-kde</Package>
		<Package>aglio</Package>
		<Package>boto3</Package>
		<Package>godep</Package>
		<Package>gnome-shell-extension-dynamic-panel-transparency</Package>
		<Package>journal</Package>
		<Package>kaa-base</Package>
		<Package>kaa-metadata</Package>
		<Package>kaa-metadata-dbginfo</Package>
		<Package>libqtelegram-ae</Package>
		<Package>libqtelegram-ae-dbginfo</Package>
		<Package>libqtelegram-ae-devel</Package>
		<Package>plotinus</Package>
		<Package>sofia-sip</Package>
		<Package>sofia-sip-dbginfo</Package>
		<Package>sofia-sip-devel</Package>
		<Package>telegramqml</Package>
		<Package>telegramqml-dbginfo</Package>
		<Package>telegramqml-devel</Package>
		<Package>trousers</Package>
		<Package>trousers-dbginfo</Package>
		<Package>trousers-devel</Package>
		<Package>valum</Package>
		<Package>valum-devel</Package>

		<!-- Merged in xorgproto //-->
		<Package>bigreqsproto</Package>
		<Package>compositeproto</Package>
		<Package>damageproto</Package>
		<Package>dmxproto</Package>
		<Package>dri2proto</Package>
		<Package>dri3proto</Package>
		<Package>fixesproto</Package>
		<Package>fontsproto</Package>
		<Package>glproto</Package>
		<Package>inputproto</Package>
		<Package>kbproto</Package>
		<Package>presentproto</Package>
		<Package>randrproto</Package>
		<Package>recordproto</Package>
		<Package>renderproto</Package>
		<Package>resourceproto</Package>
		<Package>scrnsaverproto</Package>
		<Package>videoproto</Package>
		<Package>xcmiscproto</Package>
		<Package>xextproto</Package>
		<Package>xf86bigfontproto</Package>
		<Package>xf86dgaproto</Package>
		<Package>xf86driproto</Package>
		<Package>xf86vidmodeproto</Package>
		<Package>xineramaproto</Package>
		<Package>xproto</Package>

		<!-- No longer supported in new xorg-server //-->
		<Package>nvidia-304-glx-driver</Package>
		<Package>nvidia-304-glx-driver-32bit</Package>
		<Package>nvidia-304-glx-driver-common</Package>
		<Package>nvidia-304-glx-driver-current</Package>
		<Package>nvidia-304-glx-driver-modaliases</Package>

		<!-- No longer has maintainer. //-->
		<Package>abcm2ps</Package>
		<Package>brackets</Package>
		<Package>brackets-dbginfo</Package>
		<Package>ccnet</Package>
		<Package>ccnet-devel</Package>
		<Package>clustershell</Package>
		<Package>coin</Package>
		<Package>coin-dbginfo</Package>
		<Package>conan</Package>
		<Package>dar</Package>
		<Package>dar-devel</Package>
		<Package>direnv</Package>
		<Package>et</Package>
		<Package>frotz</Package>
		<Package>github-release</Package>
		<Package>go-for-it</Package>
		<Package>go-for-it-dbginfo</Package>
		<Package>heroku-cli</Package>
		<Package>hh</Package>
		<Package>i2pd</Package>
		<Package>lastpass-cli</Package>
		<Package>libircclient</Package>
		<Package>libircclient-dbginfo</Package>
		<Package>libircclient-devel</Package>
		<Package>logrotate</Package>
		<Package>materia-kde</Package>
		<Package>mbpfan</Package>
		<Package>megatools</Package>
		<Package>megatools-dbginfo</Package>
		<Package>megazeux</Package>
		<Package>mergerfs</Package>
		<Package>miller</Package>
		<Package>moolticute</Package>
		<Package>mysql-connector-cpp</Package>
		<Package>mysql-connector-cpp-dbginfo</Package>
		<Package>mysql-connector-cpp-devel</Package>
		<Package>newsbeuter</Package>
		<Package>openbazaar</Package>
		<Package>openbazaard</Package>
		<Package>openlp</Package>
		<Package>osmo</Package>
		<Package>packer</Package>
		<Package>partclone</Package>
		<Package>profanity</Package>
		<Package>profanity-devel</Package>
		<Package>pithos</Package>
		<Package>python-alembic</Package>
		<Package>python-editor</Package>
		<Package>python-node-semver</Package>
		<Package>python-patch</Package>
		<Package>python-pluginbase</Package>
		<Package>qalculate-gtk</Package>
		<Package>qalculate-gtk-dbginfo</Package>
		<Package>qtox</Package>
		<Package>qtox-dbginfo</Package>
		<Package>rolisteam</Package>
		<Package>rolisteam-dbginfo</Package>
		<Package>roxterm</Package>
		<Package>sabnzbd</Package>
		<Package>sunflower</Package>
		<Package>syncplay</Package>
		<Package>tellico</Package>
		<Package>tellico-dbginfo</Package>
		<Package>toxcore</Package>
		<Package>toxcore-dbginfo</Package>
		<Package>toxcore-devel</Package>
		<Package>watchman</Package>
		<Package>watchman-dbginfo</Package>
		<Package>webtorrent-desktop</Package>
		<Package>webtorrent-desktop-dbginfo</Package>
		<Package>vagrant</Package>
		<Package>vault</Package>
		<Package>yakyak</Package>
		<Package>yakyak-dbginfo</Package>

		<!-- Replaced by nfs-utils //-->
		<Package>libnfsidmap</Package>
		<Package>libnfsidmap-devel</Package>

		<!-- No longer supported due to ffmpeg upgrade //-->
		<Package>opal</Package>
		<Package>opal-devel</Package>
		<Package>opal-dbginfo</Package>
		<Package>ekiga</Package>
		<Package>ekiga-dbginfo</Package>

		<!-- End of year repo cleaning //-->
		<Package>apertium-devel</Package>
		<Package>apertium</Package>
		<Package>arc-red-gtk-theme</Package>
		<Package>chrpath</Package>
		<Package>clicompanion</Package>
		<Package>corsaro-devel</Package>
		<Package>corsaro</Package>
		<Package>createrepo_c-devel</Package>
		<Package>createrepo_c</Package>
		<Package>dbus-sharp-devel</Package>
		<Package>dbus-sharp</Package>
		<Package>dcron</Package>
		<Package>devscripts</Package>
		<Package>dnf</Package>
		<Package>dnf-plugins-core</Package>
		<Package>ecl-devel</Package>
		<Package>ecl</Package>
		<Package>ffe</Package>
		<Package>flickcurl-devel</Package>
		<Package>flickcurl</Package>
		<Package>font-indic-ttf</Package>
		<Package>font-lateef-ttf</Package>
		<Package>gnome-app-templates-demos</Package>
		<Package>gnome-app-templates-devel</Package>
		<Package>gnome-app-templates</Package>
		<Package>gnome-python-desktop-devel</Package>
		<Package>gnome-python-desktop</Package>
		<Package>goofiboot</Package>
		<Package>gxmessage</Package>
		<Package>indent</Package>
		<Package>koji</Package>
		<Package>lesspipe</Package>
		<Package>libbdplus-devel</Package>
		<Package>libbdplus</Package>
		<Package>libcomps</Package>
		<Package>libcomps-devel</Package>
		<Package>libdnf-devel</Package>
		<Package>libdnf</Package>
		<Package>libgestures-devel</Package>
		<Package>libgestures</Package>
		<Package>libguess-devel</Package>
		<Package>libguess</Package>
		<Package>libpqxx-devel</Package>
		<Package>libpqxx</Package>
		<Package>librepo-devel</Package>
		<Package>librepo</Package>
		<Package>libsolv-devel</Package>
		<Package>libsolv</Package>
		<Package>libtrace-devel</Package>
		<Package>libtrace</Package>
		<Package>libwandio-devel</Package>
		<Package>libwandio</Package>
		<Package>libxfont-32bit-devel</Package>
		<Package>libxfont-32bit</Package>
		<Package>libxfont-devel</Package>
		<Package>libxfont</Package>
		<Package>lttoolbox-devel</Package>
		<Package>lttoolbox</Package>
		<Package>mock</Package>
		<Package>mpdris2</Package>
		<Package>mtpfs</Package>
		<Package>nload</Package>
		<Package>omegat</Package>
		<Package>omegat-docs</Package>
		<Package>patchutils</Package>
		<Package>pyrex</Package>
		<Package>python-ipaddr</Package>
		<Package>python-krbv</Package>
		<Package>python-mpd</Package>
		<Package>python-notifier</Package>
		<Package>python-yenc</Package>
		<Package>smpeg-32bit-devel</Package>
		<Package>smpeg-32bit</Package>
		<Package>smpeg-devel</Package>
		<Package>smpeg</Package>
		<Package>sys-helpers</Package>
		<Package>texi2html</Package>
		<Package>usermode</Package>
		<Package>vilistextum</Package>
		<Package>vsftpd</Package>
		<Package>x2goserver</Package>
		<Package>xml-commons</Package>
		<Package>xml-security-c</Package>
		<Package>xml-security-c-devel</Package>
		<Package>yum-metadata-parser</Package>
		<Package>yum</Package>
		<Package>yum-utils</Package>

		<!-- Splitted into godot-classic and godot-mono //-->
		<Package>godot</Package>

		<!-- Removed from upstream due to not being maintained anymore //-->
		<Package>papirus-adapta-icon-theme</Package>

		<!-- Essentially dead. No release in years, commits are few and far-between //-->
		<Package>cairo-dock</Package>
		<Package>cairo-dock-devel</Package>

		<!-- Mkfontscale ships now with mkfontdir //-->
		<Package>mkfontdir</Package>

		<!-- Renamed to openrazer //-->
		<Package>razer-drivers</Package>
		<Package>razer-drivers-common</Package>
		<Package>razer-drivers-current</Package>
		<Package>razer-drivers-modaliases</Package>

		<!-- Part of budgie-desktop nowadays //-->
		<Package>budgie-caffeine-applet</Package>

		<!-- Not needed as per week 14 Task list //-->
		<Package>ptlib</Package>
		<Package>electronic-wechat</Package>

		<!-- sip cleanup and python qt4 deprecation //-->
		<Package>bitmessage</Package>
		<Package>python-qt4</Package>
		<Package>python3-qt4</Package>

		<!-- they get not shipped anymore inside digikam //-->
		<Package>digikam-kipi-plugins</Package>

		<!-- Part of GNOME Stack Cleanup //-->
		<Package>dleyna-renderer</Package>
		<Package>dleyna-renderer-devel</Package>
		<Package>frogr</Package>
		<Package>empathy</Package>
		<Package>galculator</Package>
		<Package>gitg</Package>
		<Package>gitg-devel</Package>
		<Package>gnome-code-assistance</Package>
		<Package>gnome-code-assistance-devel</Package>
		<Package>gnome-contacts</Package>
		<Package>gnome-dictionary</Package>
		<Package>gnome-games</Package>
		<Package>gnome-games-devel</Package>
		<Package>gnome-python</Package>
		<Package>gnome-python-devel</Package>
		<Package>gnome-python-docs</Package>
		<Package>gnome-themes-standard</Package>
		<Package>gnome-themes-standard-32bit</Package>
		<Package>gnome-todo</Package>
		<Package>gnome-todo-devel</Package>
		<Package>gnome-todo-docs</Package>
		<Package>gtef</Package>
		<Package>gtef-devel</Package>
		<Package>gtef-docs</Package>
		<Package>hardcode-tray</Package>
		<Package>latexila</Package>
		<Package>latexila-docs</Package>
		<Package>libdmapsharing</Package>
		<Package>libdmapsharing-devel</Package>
		<Package>libdmapsharing-docs</Package>
		<Package>libwebkit3-gtk</Package>
		<Package>libwebkit3-gtk-devel</Package>
		<Package>libwebkit3-gtk-docs</Package>
		<Package>pwned-checker</Package>
		<Package>retro-gtk</Package>
		<Package>retro-gtk-devel</Package>
		<Package>rygel-docs</Package>
		<Package>telepathy-farstream</Package>
		<Package>telepathy-farstream-devel</Package>
		<Package>telepathy-farstream-docs</Package>
		<Package>telepathy-gabble</Package>
		<Package>telepathy-haze</Package>
		<Package>telepathy-morse</Package>
		<Package>telepathy-qt</Package>
		<Package>telepathy-qt-devel</Package>
		<Package>telepathy-rakia</Package>
		<Package>telepathy-rakia-devel</Package>
		<Package>telepathy-salut</Package>
		<Package>uzbl</Package>

		<!-- Merged into vulkan //-->
		<Package>vulkan-devel</Package>
		<Package>vulkan-32bit-devel</Package>

		<!-- Now named libgnutls-utils //-->
		<Package>gnutls</Package>

		<!-- no updates and old //-->
		<Package>gjiten-kai</Package>
		<Package>gummiboot</Package>
		<Package>lkvm</Package>
		<Package>mylg</Package>
		<Package>nixnote2</Package>
		<Package>python-keyrings.alt</Package>

		<!-- no revdeps, no longer a reason to be in repo //-->
		<Package>clutter-gst-2.0</Package>
		<Package>clutter-gst-2.0-devel</Package>
		<Package>telegram-qt</Package>
		<Package>telegram-qt-devel</Package>

		<!-- abandoned effort //-->
		<Package>lbryschema</Package>
		<Package>lbryum</Package>

		<!-- moved to lbry-desktop //-->
		<Package>lbry-app</Package>
		<Package>lbry-app-dbginfo</Package>

		<!-- merged in with kodi //-->
		<Package>kodi-pvr-iptvsimple</Package>

		<!-- Was replaced with legacy subpackage //-->
		<Package>mate-desktop-branding</Package>

		<!-- Doesn't build with SDL" update T8184" //-->
		<Package>antimicro</Package>
		<Package>qmc2</Package>

		<!-- Not required anymore since D1795 //-->
		<Package>python-faulthandler</Package>

		<!-- Not longer used //-->
		<Package>libzita-convolver</Package>
		<Package>libzita-convolver-devel</Package>
		<Package>pyexiv2</Package>
		<Package>wxPython2</Package>
		<Package>wxPython2-devel</Package>

		<!-- Requires libhandy or is a dep of a package that now requires it //-->
		<Package>hydrapaper</Package>
		<Package>python-gmconfig</Package>
		<Package>python-gmgtk</Package>

		<!-- Renamed to proj //-->
		<Package>proj.4</Package>
		<Package>proj.4-dbginfo</Package>
		<Package>proj.4-devel</Package>

		<!-- GNOME 3.34 Stack //-->
		<Package>gnome-pie</Package>
		<Package>spice-up</Package>
		<Package>libdbusmenu-docs</Package>
		<Package>libpeas-docs</Package>

		<!-- Used to develop mariadb. We don't //-->
		<Package>mariadb-test</Package>

		<!-- Not needed to purely build packages //-->
		<Package>rust-docs</Package>

		<!-- Renamed to python-qtwebengine //-->
		<Package>python3-qtwebengine</Package>

		<!-- Nightcolor gets shipped now with Plasma 5.17 //-->
		<Package>plasma-redshift-control</Package>


		<!-- kcalcore gets replaced by kcalendarcore //-->
		<Package>kcalcore</Package>
		<Package>kcalcore-devel</Package>
		<Package>kcalcore-dbginfo</Package>

		<!-- Merged in arcrack-ng itself //-->
		<Package>aircrack-ng-devel</Package>

		<!-- rtv is rip //-->
		<Package>rtv</Package>
		<Package>python-mailcap-fix</Package>
		<Package>python-kitchen</Package>

		<!-- gnome-twitch is no longer under development //-->
		<Package>gnome-twitch</Package>
		<Package>gnome-twitch-devel</Package>
		<Package>gnome-twitch-dbginfo</Package>

		<!-- remove dnscrypt-proxy-devel because it doesn't get build anymore //-->
		<Package>dnscrypt-proxy-devel</Package>

		<!-- breeze was removed from sardi-icons after v.8.2.0 //-->
		<Package>sardi-icons-breeze</Package>

		<!-- breeze-snow is now named breeze-light //-->
		<Package>breeze-snow-cursor-theme</Package>

		<!-- remove kstars-devel because it contains only a static lib //-->
		<Package>kstars-devel</Package>

		<!-- No longer supported by NVIDIA //-->
		<Package>nvidia-340-glx-driver-32bit</Package>
		<Package>nvidia-340-glx-driver-common</Package>
		<Package>nvidia-340-glx-driver-current</Package>
		<Package>nvidia-340-glx-driver-modaliases</Package>
		<Package>nvidia-340-glx-driver</Package>

		<!-- 2019 and 2020 cleanup //-->
		<Package>cerebro</Package>
		<Package>cerebro-dbginfo</Package>
		<Package>darkradiant</Package>
		<Package>darkradiant-dbginfo</Package>
		<Package>desmume</Package>
		<Package>desmume-dbginfo</Package>
		<Package>dukto</Package>
		<Package>dukto-dbginfo</Package>
		<Package>mp3diags</Package>
		<Package>mp3diags-dbginfo</Package>
		<Package>obmenu</Package>
		<Package>lander</Package>
		<Package>lander-dbginfo</Package>

		<!-- gstreamer-1.0-plugins-bad-docs meson buld doesn't use gtk-doc //-->
		<Package>gstreamer-1.0-plugins-bad-docs</Package>

		<!-- No more doc subpackage with update to 1.1.28 //-->
		<Package>libpaper-docs</Package>
		
		<!-- RIP in 3.36 Stack Upgrade //-->
		<Package>gcr-docs</Package>
		<Package>gedit-docs</Package>
		<Package>libvirt-docs</Package>
		<Package>midori</Package>
		<Package>midori-devel</Package>
		<Package>network-manager-applet-devel</Package>
		<Package>network-manager-applet-docs</Package>
		<Package>pantheon-files</Package>
		<Package>pantheon-files-devel</Package>
		<Package>pantheon-terminal</Package>

		<!-- pytorch-devel got replaced by libpytorch //-->
		<Package>pytorch-devel</Package>

		<!-- No need as of Linux 5.6 //-->
		<Package>virtualbox-guest-current</Package>

		<Package>duckmarines</Package>
		<Package>mrrescue</Package>
		<Package>sienna</Package>
		
		<!-- Deprecated from FontForge developers. See D8619 //-->
		<Package>fontforge-devel</Package>

		<!-- pgadmin has no maintainer on phab and youtube-dl-gui has been dead for 2+ years //-->
		<Package>youtube-dl-gui</Package>
		<Package>pgadmin</Package>
		<Package>pgadmin3</Package>
		<Package>pgadmin3-dbginfo</Package>

		<!-- No longer desiring doc package //-->
		<Package>amtk-docs</Package>
		<Package>at-spi2-docs</Package>
		<Package>bamf-docs</Package>
		<Package>evince-docs</Package>
		<Package>fontconfig-docs</Package>
		<Package>gdk-pixbuf-docs</Package>
		<Package>gedit-docs</Package>
		<Package>gfbgraph-docs</Package>
		<Package>glade-docs</Package>
		<Package>glibmm-docs</Package>
		<Package>gom-docs</Package>
		<Package>gssdp-docs</Package>
		<Package>gstreamer-1.0-docs</Package>
		<Package>gstreamer-1.0-plugins-base-docs</Package>
		<Package>gstreamer-1.0-plugins-good-docs</Package>
		<Package>gstreamer-1.0-plugins-ugly-docs</Package>
		<Package>harfbuzz-docs</Package>
		<Package>libatk-docs</Package>
		<Package>libcloudproviders-docs</Package>
		<Package>libgtkmm-3-docs</Package>
		<Package>libnotify-docs</Package>
		<Package>libsoup-docs</Package>
		<Package>libvirt-docs</Package>
		<Package>libvirt-glib-docs</Package>
		<Package>nautilus-docs</Package>
		<Package>pango-docs</Package>
		<Package>pangomm-docs</Package>
		<Package>rhythmbox-docs</Package>
		<Package>totem-docs</Package>

		<!-- Leftover of when cargo package.yml was separated from rust //-->
		<Package>cargo-dbginfo</Package>
		<Package>spice-gtk-docs</Package>

		<!-- No more devel subpackage with update to 1.0 //-->
		<Package>inkscape-devel</Package>

		<!-- Lack maintainers, no JDK11 compatibility in sight //-->
		<Package>kontalk</Package>
		<Package>bfg-repo-cleaner</Package>
		<Package>i2p</Package>
		<Package>java-service-wrapper</Package>

		<!-- Obsoleted by upstream in favor of the TTF dist //-->
		<Package>font-firacode-otf</Package>

		<!-- Python3 GObject merge //-->
		<Package>python3-gobject</Package>
		<Package>python3-gobject-devel</Package>
		<Package>python3-gobject-dbginfo</Package>
		
		<!-- python2 deprecations //-->
		<Package>utopia-documents</Package>
		<Package>utopia-documents-dbginfo</Package>

		<!-- Google is shutting down Google Play Music //-->
		<Package>google-play-music-desktop-player</Package>
		<Package>google-play-music-desktop-player-dbginfo</Package>

		<!-- Now apostrophe //-->
		<Package>uberwriter</Package>
		
		<!-- Used to be lollypop dependency. Removed in D6879 //-->
		<Package>python-wikipedia</Package>

		<!-- No more devel package //-->
		<Package>vcmi-devel</Package>
		
		<!-- Renamed from compton to picom //-->
		<Package>compton</Package>
		
		<!-- Deprecated by upstream //-->
		<Package>gotop</Package>
		<Package>ytop</Package>
		<Package>wlc</Package>
		<Package>wlc-dbginfo</Package>
		<Package>wlc-devel</Package>
		
		<!-- Some old docs //-->
		<Package>atkmm-docs</Package>
		<Package>clutter-gst-2.0-docs</Package>
		<Package>dconf-docs</Package>
		<Package>digikam-docs</Package>
		<Package>eog-docs</Package>
		<Package>evolution-data-server-docs</Package>
		<Package>gexiv2-docs</Package>
		<Package>glib2-docs</Package>
		<Package>gnome-builder-docs</Package>
		<Package>gnome-shell-docs</Package>
		<Package>libappindicator-docs</Package>
		<Package>libgxps-docs</Package>
		<Package>libjson-glib-docs</Package>
		<Package>libmediaart-docs</Package>
		<Package>libosinfo-docs</Package>
		<Package>libssh2-docs</Package>
		<Package>libx11-docs</Package>
		<Package>llvm-docs</Package>
		<Package>lua-docs</Package>
		<Package>mutter-docs</Package>
		<Package>openconnect-docs</Package>
		<Package>totem-pl-parser-docs</Package>

		<!-- The beginning of python2 nuking //-->
		<Package>spyder</Package>
		
		<!-- Nuke orphan python2 packages //-->
		<Package>python-chess</Package>
		<Package>python-envparse</Package>
		<Package>python-photohash</Package>
		<Package>python2-pylint</Package>
		<Package>python-seccure</Package>
		<Package>python-ipython</Package>
		<Package>python-pmw</Package>
		<Package>python-pymol</Package>
		<Package>python-pymol-dbginfo</Package>
		<Package>python-trollius</Package>
		<Package>python-twodict</Package>
		<Package>python-fastimport</Package>
		<Package>python-gmpy</Package>
		<Package>python-gmpy-dbginfo</Package>
		<Package>python2-astroid</Package>
		<Package>python3-mpmath</Package>
		<Package>python-logilab-common</Package>
		<Package>python-backports.unittest_mock</Package>
		<Package>python-backports.ssl_match_hostname</Package>
		<Package>python-base58</Package>
		<Package>python-subprocess32</Package>
		<Package>python-subprocess32-dbginfo</Package>
		<Package>pygtksourceview</Package>
		<Package>pygtksourceview-devel</Package>
		<Package>python-argparse</Package>
		<Package>python-qt5</Package>
		<Package>python-qt5-dbginfo</Package>
		<Package>python-functools32</Package>

		<Package>elementary-icon-theme</Package>

		<!-- Renamed from riot to element //-->
		<Package>riot</Package>
		<Package>riot-dbginfo</Package>
		
		<!-- Repositories are inactive //-->
		<Package>bundler</Package>
		<Package>ruby-trollop</Package>

		<!-- ruby-sass is not needed anymore for nimix-gtk-theme, since it switched to sassc //-->
		<Package>ruby-sass</Package>
		<Package>ruby-redcarpet</Package>
		<Package>ruby-redcarpet-dbginfo</Package>
		<Package>ruby-yard</Package>

		<!-- Not needed by anything. Used to be a builddep for rcm //-->
		<Package>ruby-mustache</Package>
		
		<!-- Upgrade requires libhandy and thus removed from repo //-->
		<Package>gnome-sound-recorder</Package>
		<Package>noise</Package>
		<Package>noise-dbginfo</Package>
		<Package>noise-devel</Package>
		<Package>tootle</Package>
		<Package>tootle-dbginfo</Package>

		<!-- Orphan python packages //-->
		<Package>python-osinfo</Package>
		<Package>python-polib</Package>
		
		<!-- http-prompt broken because requires older python-modules //-->
		<Package>http-prompt</Package>
		<Package>python-parsimonious</Package>
		
		<!-- gone with Plasma 5.20 //-->
		<Package>plasma-desktop-devel</Package>
		<Package>user-manager</Package>
		<Package>user-manager-dbginfo</Package>

		<!-- Upstream has not seen changes since 2018 //-->
		<Package>helm</Package>
		<Package>helm-dbginfo</Package>

		<!-- RIP in GNOME 3.38 Upgrade for various reasons //-->
		<Package>feedreader</Package>
		<Package>feedreader-dbginfo</Package>
		<Package>gnome-documents</Package>
		<Package>gnome-online-miners</Package>
		<Package>gnome-online-miners-dbginfo</Package>
		<Package>gst-transcoder</Package>
		<Package>gst-transcoder-devel</Package>
		<Package>gst-transcoder-docs</Package>
		<Package>libcloudproviders-32bit</Package>
		<Package>libcloudproviders-32bit-dbginfo</Package>
		<Package>libcloudproviders-32bit-devel</Package>
		<Package>libgrss</Package>
		<Package>libgrss-devel</Package>
		<Package>libgrss-docs</Package>
		<Package>libunique</Package>
		<Package>libunique-devel</Package>
		<Package>libunique-docs</Package>
		<Package>vino</Package>
		<Package>vino-dbginfo</Package>
		
		<!-- Remove old dbginfo packages //-->
		<Package>CGAL-dbginfo</Package>
		<Package>apache-maven-32bit-dbginfo</Package>
		<Package>breeze-gtk-theme-dbginfo</Package>
		<Package>exfat-utils-dbginfo</Package>
		<Package>finch-dbginfo</Package>
		<Package>freefilesync-dbginfo</Package>
		<Package>glm-dbginfo</Package>
		<Package>gtk3-icon-browser-dbginfo</Package>
		<Package>libcacard-dbginfo</Package>
		<Package>libfakekey-dbginfo</Package>
		<Package>liblouis-dbginfo</Package>
		<Package>libparted-dbginfo</Package>
		<Package>libpurple-dbginfo</Package>
		<Package>libvala-devel-dbginfo</Package>
		<Package>nettle-bin-dbginfo</Package>
		<Package>nvidia-glx-driver-32bit-dbginfo</Package>
		<Package>nvidia-glx-driver-dbginfo</Package>
		<Package>openssh-server-dbginfo</Package>
		<Package>psutils-dbginfo</Package>
		<Package>qgis-32bit-dbginfo</Package>
		<Package>soundtouch-32bit-dbginfo</Package>
		<Package>soundtouch-dbginfo</Package>
		<Package>tensorflow-dbginfo</Package>
		<Package>the-widget-factory-3-dbginfo</Package>
		<Package>unixodbc-32bit-dbginfo</Package>
		<Package>unixodbc-dbginfo</Package>
		<Package>vagrant-dbginfo</Package>
		<Package>valadoc-dbginfo</Package>

		<!-- All files has been patterned into main package, as ETL is a header-only library //-->
		<Package>ETL-devel</Package>

		<!-- Orphan python2 package -->
		<Package>python-pygpgme</Package>

		<!-- kdepim-apps-libs is no more -->
		<Package>kdepim-apps-libs</Package>
		<Package>kdepim-apps-libs-devel</Package>
		<Package>kdepim-apps-libs-dbginfo</Package>

		<!-- skrooge html doc -->
		<Package>skrooge-doc</Package>

		<!-- filezilla-devel -->
		<Package>filezilla-devel</Package>

		<!-- vagrant cleanup -->
		<Package>ruby-bcrypt_pbkdf</Package>
		<Package>ruby-childprocess</Package>
		<Package>ruby-ed25519</Package>
		<Package>ruby-erubis</Package>
		<Package>ruby-hashicorp-checkpoint</Package>
		<Package>ruby-i18n</Package>
		<Package>ruby-log4r</Package>
		<Package>ruby-net-scp</Package>
		<Package>ruby-net-sftp</Package>
		<Package>ruby-net-ssh</Package>
		<Package>ruby-rb-kqueue</Package>
		<Package>ruby-rest-client</Package>
		<Package>ruby-vagrant-cloud</Package>
		<Package>ruby-wdm</Package>
		<Package>ruby-winrm</Package>
		<Package>ruby-winrm-fs</Package>
		<Package>ruby-winrm-elevated</Package>
		<Package>ruby-win32-file-security</Package>

		<!-- ruby cleanup -->
		<Package>concurrent-ruby</Package>
		<Package>ruby-builder</Package>
		<Package>ruby-domain_name</Package>
		<Package>ruby-erubi</Package>
		<Package>ruby-ffi-win32-extensions</Package>
		<Package>ruby-gssapi</Package>
		<Package>ruby-gyoku</Package>
		<Package>ruby-http-cookie</Package>
		<Package>ruby-httpclient</Package>
		<Package>ruby-little-plugger</Package>
		<Package>ruby-logging</Package>
		<Package>ruby-maruku</Package>
		<Package>ruby-mime-types</Package>
		<Package>ruby-mime-types-data</Package>
		<Package>ruby-multi_json</Package>
		<Package>ruby-msgpack</Package>
		<Package>ruby-neovim</Package>
		<Package>ruby-netrc</Package>
		<Package>ruby-nori</Package>
		<Package>ruby-unf</Package>
		<Package>ruby-unf_ext</Package>
		<Package>ruby-win32-file</Package>
		<Package>ruby-win32-file-stat</Package>
		<Package>rubyzip</Package>
		<Package>rubyntlm</Package>

		<!-- Was merged into ffmpeg, currently nothing uses it -->
		<Package>dcadec</Package>
		<Package>dcadec-devel</Package>
		<Package>dcadec-dbginfo</Package>

		<!-- No longer required -->
		<Package>wine-32bit-devel</Package>

		<!-- replaced by exfatprogs //-->
		<Package>fuse-exfat</Package>
		<Package>fuse-exfat-dbginfo</Package>
		<Package>exfat-utils</Package>

		<!-- Licensing dispute upstream per https://github.com/albertlauncher/albert/issues/765 //-->
		<Package>albert</Package>
		<Package>albert-dbginfo</Package>

		<!-- libkate cleanup -->
		<Package>libkate-docs</Package>

		<!-- encryptr server no longer operating -->
		<Package>encryptr</Package>
		<Package>encryptr-dbginfo</Package>

		<!-- No longer required -->
		<Package>systemsettings-devel</Package>
		<Package>snapd-glib-docs</Package>

		<!-- Headers no longer shipped -->
		<Package>antimicrox-devel</Package>

		<!-- Replaced by intel-compute-runtime -->
		<Package>beignet</Package>
		<Package>beignet-devel</Package>
		<Package>beignet-dbginfo</Package>

		<!-- Replaced by rizin -->
		<Package>radare2</Package>
		<Package>radare2-devel</Package>
		<Package>radare2-dbginfo</Package>

		<!-- Replaced by libgtksourceview4 -->
		<Package>libgtksourceview</Package>
		<Package>libgtksourceview-dbginfo</Package>
		<Package>libgtksourceview-devel</Package>
		<Package>libgtksourceview-docs</Package>

		<!-- gtkdatabox3 is now its own package -->
		<Package>klavaro-devel</Package>

		<!-- GNOME 40 Stack Upgrade -->
		<Package>epiphany</Package>
		<Package>epiphany-dbginfo</Package>
		<Package>gnome-clocks</Package>
		<Package>gnome-clocks-dbginfo</Package>
		<Package>goocanvas1</Package>
		<Package>goocanvas1-dbginfo</Package>
		<Package>goocanvas1-devel</Package>
		<Package>libzapojit</Package>
		<Package>libzapojit-dbginfo</Package>
		<Package>libzapojit-devel</Package>
		<Package>nemiver</Package>
		<Package>nemiver-dbginfo</Package>
		<Package>nemiver-devel</Package>
		<Package>pygoocanvas</Package>
		<Package>pygoocanvas-dbginfo</Package>
		<Package>pygoocanvas-devel</Package>
		
		<!-- Old branding package -->
		<Package>gnome-desktop-branding</Package>

		<!-- Renamed to budgie-screensaver -->
		<Package>gnome-screensaver</Package>

		<!-- Oad doesn't need it anymore -->
		<Package>mozjs38</Package>
		<Package>mozjs38-dbginfo</Package>
		<Package>mozjs38-devel</Package>

		<!-- Drop python2 and merge -devel to python-sip -->
		<Package>python-sip-devel</Package>
		<Package>python3-sip</Package>
		<Package>python3-sip-dbginfo</Package>
		<Package>python3-sip-devel</Package>

		<!-- No more devel packages -->
		<Package>cava-devel</Package>
		<Package>scribus-devel</Package>
		<Package>vgrep-devel</Package>

		<!-- Replaced by libdispatch -->
		<Package>libblocksruntime</Package>
		<Package>libblocksruntime-devel</Package>

		<!-- We now have a single package for Qt5 doc -->
		<Package>qt5-base-docs</Package>

		<!-- Missed this one awhile ago -->
		<Package>nautilus-admin</Package>

		<!-- Upstreams provide precompiled tarballs that are more up-to-date -->
		<!-- Building on this, I do not want to contradict my own statements about not providing random fat cryptocurrency wallets in the repo. -->
		<Package>bitcoin</Package>
		<Package>bitcoin-dbginfo</Package>
		<Package>bitcoin-devel</Package>
		<Package>electrum</Package>
		<Package>python-aiorpcx</Package>
		<Package>python-aiohttp_socks</Package>
		<Package>python-aiohttp</Package>
		<Package>python-aiohttp-dbginfo</Package>
		<Package>python-bitstring</Package>
		<Package>python-ecdsa</Package>
		<Package>python-jsonrpclib</Package>
		<Package>python-pbkdf2</Package>
		<Package>python-slowaes</Package>
		<Package>python-xmlrpclib</Package>
		<Package>peercoin</Package>
		<Package>peercoin-devel</Package>
		
		<!-- Service is RIP -->
		<Package>cloud-print-connector</Package>
		<Package>cloud-print-connector-dbginfo</Package>

		<!-- Finally able to drop qt4 -->
		<Package>natron</Package>
		<Package>natron-dbginfo</Package>
		<Package>openfx-arena</Package>
		<Package>openfx-arena-dbginfo</Package>
		<Package>openfx-io</Package>
		<Package>openfx-io-dbginfo</Package>
		<Package>openfx-misc</Package>
		<Package>openfx-misc-dbginfo</Package>
		<Package>python-pyside</Package>
		<Package>python-pyside-dbginfo</Package>
		<Package>python-pyside-devel</Package>
		<Package>python-pyside-tools</Package>
		<Package>python-pyside-tools-dbginfo</Package>
		<Package>qucs</Package>
		<Package>qucs-dbginfo</Package>
		<Package>qucs-devel</Package>
		<Package>qt4</Package>
		<Package>qt4-dbginfo</Package>
		<Package>qt4-devel</Package>
		<Package>shiboken</Package>
		<Package>shiboken-dbginfo</Package>
		
		<!-- Deprecated upstream -->
		<Package>cgmanager</Package>
		<Package>cgmanager-dbginfo</Package>
		<Package>cgmanager-devel</Package>

		<!-- Nobody uses PalmOS anymore and this was not maintained -->
		<Package>jpilot</Package>
		<Package>jpilot-dbginfo</Package>
		<Package>pilot-link</Package>
		<Package>pilot-link-dbginfo</Package>
		<Package>pilot-link-devel</Package>

		<!-- Does not support new vala -->
		<Package>pdfpc</Package>
		<Package>pdfpc-dbginfo</Package>

		<!-- Replaced with more libre alternative fork -->
		<Package>libopenaptx</Package>
		<Package>libopenaptx-dbginfo</Package>
		<Package>libopenaptx-devel</Package>

		<!-- Replaced by spyder dev with their fork-->
		<Package>python-jsonrpc-server</Package>
		<Package>python-language-server</Package>
		<Package>python-pyls-black</Package>

		<!-- Replace python3-jedi with python-jedi and drop python2-->
		<Package>python3-jedi</Package>
		<Package>python3-jedi-dbginfo</Package>

		<!-- Replaced with split otf and ttf packages -->
		<Package>font-firago</Package>
		<Package>font-ibm-plex</Package>

		<!-- Old orphan package -->
		<Package>vte2-docs</Package>

		<!-- More orphan python2 packages -->
		<Package>gst-python-0.10</Package>
		<Package>gst-python-0.10-dbginfo</Package>
		<Package>gst-python-0.10-devel</Package>
		<Package>notify-python</Package>
		<Package>notify-python-devel</Package>
		<Package>python-backports_abc</Package>
		<Package>python-enum-compat</Package>
		<Package>python-futures</Package>
		<Package>python-ipaddress</Package>

		<!-- Duplicate of python-guessit -->
		<Package>python3-guessit</Package>

		<!-- Officially deprecated by the ASWF -->
		<Package>ilmbase</Package>
		<Package>ilmbase-dbginfo</Package>
		<Package>ilmbase-devel</Package>

		<!-- Replaced by libayatana-indicator -->
		<Package>libindicator</Package>
		<Package>libindicator-32bit</Package>
		<Package>libindicator-devel</Package>
		<Package>libindicator-32bit-devel</Package>
		<Package>indicator-application</Package>
		<Package>indicator-application-dbginfo</Package>

		<!-- ijs has been merged into ghostscript -->
		<Package>ijs</Package>
		<Package>ijs-devel</Package>

		<!-- Dependency of deprecated package "usermode" -->
		<Package>libuser</Package>
		<Package>libuser-dbginfo</Package>
		<Package>libuser-devel</Package>

		<!-- Renamed to keepassxc -->
		<Package>keepassx</Package>
		<Package>keepassx-dbginfo</Package>

		<!-- mlt and apps update -->
		<Package>webvfx</Package>
		<Package>akregator-devel</Package>

		<!-- Rename to paperwork -->
		<Package>paperwork-gui</Package>

		<!-- Kodi is no longer maintained due to upstream packaging complications and maintainership of it under Solus stopped after 18.x, with the flatpak being the preferred mechanism to install kodi. https://discuss.getsol.us/d/683-kodi-18-leia-has-landed-in-the-repo/96 -->
		<Package>kodi-platform</Package>
		<Package>kodi-platform-devel</Package>
		<Package>kodi-platform-dbginfo</Package>

		<!-- ResidualVM was merged into ScummVM project as of ScummVM 2.5.0 -->
		<Package>residualvm</Package>
		<Package>residualvm-dbginfo</Package>

		<!-- cppzmq is a headers-only package and everything from cppzqm-devel was moved into the main package -->
		<Package>cppzmq-devel</Package>

		<!-- unmaintained py2-gtk2 package blocking python-pillow update that is affected by multiple CVEs. The py3 fork gourmand can be requested via normal inclusion process. -->
		<Package>gourmet</Package>

		<!-- ex dependency of img2pdf -->
		<Package>python-pdfrw</Package>

		<!-- vorta removed APScheduler dependency and is using QTimer directly -->
		<Package>python-apscheduler</Package>

		<!-- Not needed anymore by rapid-photo-downloader -->
		<Package>python-rawkit</Package>

		<!-- Both youtube-dl and yt-dlc were replaced by the more active yt-dlp fork -->
		<Package>youtube-dl</Package>
		<Package>yt-dlc</Package>

		<!-- Removal due to repeated sexual / lewd and otherwise inappropriate remarks by Odysee. -->
		<!-- These remarks would be in violation of our Community Guidelines and I do not feel comfortable supporting the application developers. -->
		<Package>lbry-desktop</Package>
		<Package>lbry-desktop-dbginfo</Package>

		<!-- Not needed anymore by qutebrowser -->
		<Package>python-pypeg2</Package>

		<!-- font-awesome v6 offer now v4 compatibility -->
		<Package>font-awesome-4</Package>

		<!-- dependency of deprecated package python-aiohttp -->
		<Package>python-yarl</Package>
		<Package>python-yarl-dbginfo</Package>
		<Package>python-multidict</Package>
		<Package>python-multidict-dbginfo</Package>

		<!-- Upstream dropped this package -->
		<Package>qt6-location</Package>
		<Package>qt6-location-dbginfo</Package>
		<Package>qt6-location-demos</Package>
		<Package>qt6-location-devel</Package>

		<!-- Unused gem since ruby 3 stack upgrade -->
		<Package>ruby_dep</Package>

		<!-- paperwork-shell dropped this package -->
		<Package>python-getkey</Package>

		<!-- ovmf package has been renamed to edk2-ovmf -->
		<Package>ovmf</Package>

		<!-- Merged into arc-gtk-theme -->
		<Package>arc-plank-theme</Package>

		<!-- geary no longer needs this -->
		<Package>gmime26</Package>
		<Package>gmime26-docs</Package>
		<Package>gmime26-devel</Package>
		<Package>gmime26-dbginfo</Package>

		<!-- monodevelop has been abandoned by upstream -->
		<Package>monodevelop</Package>
		<Package>monodevelop-dbginfo</Package>
		<Package>monodevelop-devel</Package>
    
		<!-- Temporary package which helped handle libgit2 rebuilds -->
		<Package>libgit2solbuild</Package>
		<Package>libgit2solbuild-dbginfo</Package>
		<Package>libgit2solbuild-devel</Package>

		<!-- got merged into libpinyin -->
		<Package>libzhuyin</Package>
		<Package>libzhuyin-devel</Package>
		<Package>libzhuyin-dbginfo</Package>

		<!-- Mycroft never worked correctly -->
		<Package>mycroft-core</Package>
		<Package>pyalsaaudio</Package>
		<Package>pyalsaaudio-dbginfo</Package>
		<Package>python-adapt-parser</Package>
		<Package>python-ddt</Package>
		<Package>python-fann2</Package>
		<Package>python-fann2-dbginfo</Package>
		<Package>python-gitdb2</Package>
		<Package>python-gitpython</Package>
		<Package>python-gtts</Package>
		<Package>python-gtts-token</Package>
		<Package>python-lazy</Package>
		<Package>python-msk</Package>
		<Package>python-msm</Package>
		<Package>python-nosexcover</Package>
		<Package>python-padaos</Package>
		<Package>python-padatious</Package>
		<Package>python-pako</Package>
		<Package>python-petact</Package>
		<Package>python-pocketsphinx</Package>
		<Package>python-pocketsphinx-dbginfo</Package>
		<Package>python-precise-runner</Package>
		<Package>python-pulsectl</Package>
		<Package>python-requests-futures</Package>
		<Package>python-smmap2</Package>
		<Package>python-speech-recognition</Package>
		<Package>python-speech-recognition-dbginfo</Package>
		<Package>python-vlc</Package>
		<Package>python-xmlrunner</Package>
		<Package>python-xxhash</Package>
		<Package>python-xxhash-dbginfo</Package>

		<!-- no longer used or required by fontforge -->
		<Package>libuninameslist</Package>
		<Package>libuninameslist-dbginfo</Package>
		<Package>libuninameslist-devel</Package>

		<!--  Use a more up to date mirror instead of the fork -->
		<Package>opencascade-ce</Package>
		<Package>opencascade-ce-dbginfo</Package>
		<Package>opencascade-ce-devel</Package>

		<!-- Replaced by irrlichtmt -->
		<Package>irrlicht</Package>
		<Package>irrlicht-devel</Package>
		<Package>irrlicht-dbginfo</Package>

		<!-- mlt 6.x is no longer used -->
		<Package>mlt6</Package>
		<Package>mlt6-devel</Package>
		<Package>mlt6-dbginfo</Package>
		<Package>mlt6-python</Package>

		<!-- docker-compose no longer needs these as it was rewritten in golang -->
		<Package>python-cached-property</Package>
		<Package>python-docker-py</Package>
		<Package>python-docker-pycred</Package>
		<Package>python-dockerpty</Package>
		<Package>python-dotenv</Package>

		<!-- no longer needed -->
		<Package>goffice0.8</Package>
		<Package>goffice0.8-dbginfo</Package>
		<Package>goffice0.8-devel</Package>
		<Package>goffice0.8-docs</Package>
		<Package>db4.8</Package>
		<Package>db4.8-dbginfo</Package>
		<Package>db4.8-devel</Package>

		<!-- there dbginfos are not generated anymore from main package -->
		<Package>apache-maven-dbginfo</Package>
		<Package>bazel-dbginfo</Package>
		<Package>python-jedi-dbginfo</Package>
		<Package>python-mistune-dbginfo</Package>
		<Package>python-mistune-dbginfo</Package>
		<Package>g++-dbginfo</Package>
		<Package>python-twisted-dbginfo</Package>

		<!-- no more -docs from main package -->
		<Package>db4.8-docs</Package>
		<Package>devhelp-docs</Package>
		<Package>libcairomm-docs</Package>
		<Package>gnome-autoar-docs</Package>
		<Package>goocanvas1-docs</Package>
		<Package>gsound-docs</Package>
		<Package>gstreamer-1.0-libav-docs</Package>
		<Package>libgdata-docs</Package>
		<Package>libnice-docs</Package>
		<Package>libsigc++-docs</Package>
		<Package>libu2f-host-docs</Package>
		<Package>libu2f-server-docs</Package>
		<Package>orc-docs</Package>
		<Package>tepl-docs</Package>
		<Package>tracker-docs</Package>

		<!-- no more -devel from main package -->
		<Package>canon-ufriilt-common-devel</Package>
		<Package>dolphin-emu-devel</Package>

		<!-- old leftover packages from patterns -->
		<Package>libidn-utils</Package>
		<Package>netlink-cli</Package>

		<!-- dropped by upstream devs -->
		<Package>lrzip-devel</Package>

		<!-- unmaintained and doesn't build -->
		<Package>gnomint</Package>
		<Package>gnomint-dbginfo</Package>

		<!-- not needed after droping py2 module for python-importlib-resources -->
		<Package>python-typing</Package>
		<Package>python-singledispatch</Package>

		<!-- used to be a dependency for pisi -->
		<Package>python-urlgrabber</Package>

		<!-- duplicate packages -->
		<Package>ansi-terminal</Package>
		<Package>ansi-terminal-dbginfo</Package>
		<Package>ansi-terminal-devel</Package>
		<Package>colord-gtk</Package>
		<Package>colord-gtk-dbginfo</Package>
		<Package>colord-gtk-devel</Package>

		<!-- JavaFX 8: ancient and unused -->
		<Package>openjfx-8</Package>
		<Package>openjfx-8-dbginfo</Package>

		<!-- Didn't support python 3.10 at the time. -->
		<!-- Can be requested for inclusion again once it does. -->
		<Package>kdev-python</Package>
		<Package>kdev-python-dbginfo</Package>

		<!-- Not being used by anything. opencv moved to eigen3 -->
		<Package>eigen2</Package>
    
		<!-- not used anymore -->
		<Package>libkvkontakte</Package>
		<Package>libkvkontakte-devel</Package>
		<Package>libkvkontakte-dbginfo</Package>
		<Package>kipi-plugins</Package>
		<Package>kipi-plugins-devel</Package>
		<Package>kipi-plugins-dbginfo</Package>
		<Package>libkipi</Package>
		<Package>libkipi-devel</Package>
		<Package>libkipi-dbginfo</Package>

		<!-- wxwidgets2.8 cleanup -->
		<Package>wxwidgets2.8</Package>
		<Package>wxwidgets2.8-dbginfo</Package>
		<Package>wxwidgets2.8-devel</Package>
		<Package>perl-alien-wxwidgets</Package>

		<!-- Replaced by czkawka -->
		<Package>fslint</Package>

		<!-- Changes with plasma5.25 -->
		<Package>plasma-workspace-wayland-session</Package>
		<Package>kwayland-server</Package>
		<Package>kwayland-server-devel</Package>
		<Package>kwayland-server-dbginfo</Package>

		<!-- Renamed from go-ipfs to kubo -->
		<Package>go-ipfs</Package>
		<Package>go-ipfs-dbginfo</Package>

		<!-- Dependency of deprecated package profanity -->
		<Package>libstrophe</Package>
		<Package>libstrophe-dbginfo</Package>
		<Package>libstrophe-devel</Package>

		<!-- No more dbginfo from python-shapely -->
		<Package>python-shapely-dbginfo</Package>

		<!-- Not used anymore by python-bleach for tests -->
		<Package>python-genshi</Package>
		<Package>python-genshi-dbginfo</Package>

		<!-- Not needed anymore by python-cookiecutter -->
		<Package>python-poyo</Package>

		<!-- File was removed from upstream -->
		<Package>budgie-control-center-devel</Package>

		<!-- Old gtk themes abandoned upstream -->
		<Package>evopop-gtk-theme</Package>
		<Package>gtk-theme-bluebird</Package>
		<Package>paper-gtk-theme</Package>
		<Package>vertex-gtk-theme</Package>

		<!-- Now celluloid -->
		<Package>gnome-mpv</Package>
		<Package>gnome-mpv-dbginfo</Package>

		<!-- Obsoleted by appstream-glib -->
		<Package>appdata-tools</Package>
		<Package>appdata-tools-dbginfo</Package>

		<!-- Replaced with python-cepa fork from onionshare team -->
		<Package>python-stem</Package>

		<!-- Doesn't support libnautilus-extensions-4 -->
		<Package>nautilus-folder-icons</Package>
		<Package>gtkhash-nautilus-extension</Package>
		<Package>nautilus-sendto</Package>
		<Package>nautilus-sendto-dbginfo</Package>
		<Package>filemanager-actions-nautilus</Package>

		<!-- GNOME 43 deprecations -->
		<Package>appstream-glib-docs</Package>
		<Package>gnome-music-dbginfo</Package>
		<Package>libgweather-docs</Package>
		<Package>libsecret-docs</Package>
		<Package>yelp-docs</Package>
		<Package>vala-panel-appmenu-devel</Package>
		<Package>librsvg-docs</Package>
		<Package>nautilus-terminal</Package>
    
		<!-- Splited later to -otf and -ttf -->
		<Package>font-weather-icons</Package>
		
		<!-- Integrated into nvidia-container-toolkit -->
		<Package>nvidia-container-runtime</Package>

		<!-- Abandoned upstream. Used to be a dependency for python-automat -->
		<Package>python-m2r</Package>

		<!-- virtualenv dropped this runtime dependency since version 20.11.0 -->
		<Package>python-backports.entry_points_selectable</Package>

		<!-- Now vendored inside upx itself -->
		<Package>ucl</Package>
		<Package>ucl-devel</Package>
		<Package>ucl-dbginfo</Package>

		<!-- Not used by anything -->
		<Package>python-idna_ssl</Package>

		<!-- Only reverse dependency Gradience switched to an internal solution -->
		<Package>python-cssutils</Package>

		<!-- No longer needed by openjdk-11 -->
		<Package>jtreg5</Package>

		<!-- Merged back into Kate package -->
		<Package>kwrite</Package>

		<!-- No longer used by only dependency scrot -->
		<Package>giblib</Package>

<<<<<<< HEAD
		<!-- Replaced by python-srt -->
		<Package>python-pysrt</Package>

=======
		<!-- Docs subpackages are not auto-generated anymore -->
		<Package>gzdoom-docs</Package>
		<Package>mpv-docs</Package>
		<Package>openrct2-docs</Package>
>>>>>>> a63e317b
	</Obsoletes>
</PISI><|MERGE_RESOLUTION|>--- conflicted
+++ resolved
@@ -1736,15 +1736,13 @@
 		<!-- No longer used by only dependency scrot -->
 		<Package>giblib</Package>
 
-<<<<<<< HEAD
 		<!-- Replaced by python-srt -->
 		<Package>python-pysrt</Package>
 
-=======
 		<!-- Docs subpackages are not auto-generated anymore -->
 		<Package>gzdoom-docs</Package>
 		<Package>mpv-docs</Package>
 		<Package>openrct2-docs</Package>
->>>>>>> a63e317b
+
 	</Obsoletes>
 </PISI>