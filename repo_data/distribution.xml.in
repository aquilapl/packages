--- conflicted
+++ resolved
@@ -1776,10 +1776,10 @@
 		<Package>mate-desktop-branding-material</Package>
 		<Package>mate-desktop-branding-shared</Package>
 
-<<<<<<< HEAD
+
 		<!-- Merged into the main package -->
 		<Package>pipewire-alsa</Package>
-=======
+    
 		<!-- Dead upstream -->
 		<Package>atom</Package>
 		<Package>atom-dbginfo</Package>
@@ -1787,7 +1787,6 @@
 		<!-- No maintainer, we're still packaging the legacy version -->
 		<Package>boostnote</Package>
 		<Package>boostnote-dbginfo</Package>
->>>>>>> 2ea67880
 
 	</Obsoletes>
 </PISI>