<PISI>
	<SourceName>Solus</SourceName>
	<Version>1</Version>
	<_Description>Solus Repository</_Description>
	<Type>main</Type>
	<BinaryName>Solus</BinaryName>

	<Obsoletes>
		<!-- Replaced by libpcre -->
		<Package>pcre</Package>
		<!-- Replaced by libpcre-devel -->
		<Package>pcre-devel</Package>

		<!-- Replaced by libwebkit-gtk -->
		<Package>webkitgtk</Package>

		<Package>gnome-icon-theme-symbolic-devel</Package>

		<!-- Replaced by cairo -->
		<Package>cairo</Package>
		<!-- Replaced by libcairo-devel -->
		<Package>cairo-devel</Package>
		<Package>cairo-docs</Package>

		<!-- Replaced by xorg-driver-video-cirrus -->
		<Package>xorg-video-driver-cirrus</Package>

		<!-- Replaced by libtasn1-utils //-->
		<Package>libtasn1-bin</Package>

		<!-- Replaced by solus-artwork //-->
		<Package>evolve-os-artwork</Package>

		<!-- Replaced by xorg-server/-devel //-->
		<Package>xorg-driver-video-modesetting</Package>
		<Package>glamor-egl</Package>
		<Package>glamor-egl-devel</Package>

		<!-- geoclue rename //-->
		<Package>libgeoclue</Package>
		<Package>libgeoclue-devel</Package>

		<!-- Removed after rename //-->
		<Package>solus-migrate</Package>

		<!-- libcairorename //-->
		<Package>libcairomm</Package>
		<Package>libcairomm-devel</Package>
		<Package>libcairomm</Package>

		<!-- libatkmm rename //-->
		<Package>libatkmm</Package>
		<Package>libatkmm-devel</Package>
		<Package>libatkmm-docs</Package>

		<!-- libatk rename //-->
		<Package>atk</Package>
		<Package>atk-devel</Package>
		<Package>atk-docs</Package>

		<!-- Merged into docbook-xml //-->
		<Package>docbook-xsl</Package>

		<!-- Removed to help support Numix Project //-->
		<Package>numix-frost-themes</Package>

		<Package>python3-setuptools</Package>
		<Package>dc</Package>

		<Package>eigen2-devel</Package>

		<!-- Replaced by spice-protocol //-->
		<Package>spice-protocol-devel</Package>

		<!-- Dead crap, use cups-filters //-->
		<Package>foomatic-filters</Package>

		<!-- Because these suck. //-->
		<Package>evolve-sc</Package>
		<Package>evoassist</Package>

		<!-- Moved back into upstream project //-->
		<Package>libzeitgeist</Package>
		<Package>libzeitgeist-docs</Package>
		<Package>libzeitgeist-devel</Package>

		<!-- Removed lib prefixes //-->
		<Package>libmpg123</Package>
		<Package>libmpg123-devel</Package>

		<!-- Dead since ypkg //-->
		<Package>icon-naming-utils-devel</Package>

		<!-- No longer supported, use golang //-->
		<Package>golang-binary</Package>

		<!-- Budgie Applets (cybre) renamed //-->
		<Package>haste-applet</Package>
		<Package>screenshot-applet</Package>

		<!-- Replaced by vscode //-->
		<Package>vscode-ms</Package>

		<!-- Incorporated into openblas //-->
		<Package>lapack</Package>
		<Package>lapack-devel</Package>

		<!-- Going back to findutils tyvm //-->
		<Package>mlocate</Package>

		<!-- Replaced by split qt5 packages //-->
		<Package>qt5</Package>
		<Package>qt5-demos</Package>
		<Package>qt5-devel</Package>

		<!-- Renamed to -slate //-->
		<Package>mate-notification-theme-solus</Package>

		<!-- Replaced with linux-headers //-->
		<Package>kernel-libc-devel</Package>
		<!-- Replaced with linux-tools //-->
		<Package>kernel-tools</Package>

		<!-- Replaced by flash-player-npapi in Third Party //-->
		<Package>flash-player-nonfree</Package>

		<!-- Replaced by nautilus-extension-devel //-->
		<Package>nautilus-devel</Package>

		<!-- Replaced by audacious-libs-devel //-->
		<Package>audacious-devel</Package>

		<!-- Replaced by discord //-->
		<Package>discord-canary</Package>

		<!-- Replaced by iproute2 due to an old bad pattern //-->
		<Package>iproute2-devel</Package>

		<!-- Replaced by linux-driver-management //-->
		<Package>gl-driver-switch</Package>

		<!-- Replaced by python-colorama //-->
		<Package>python3-colorama</Package>

		<!-- Replaced by linux-lts //-->
		<Package>kernel</Package>
		<Package>kernel-modules</Package>
		<!-- Replaced by linux-lts-headers //-->
		<Package>kernel-headers</Package>

		<!-- Replaced by mpv-libs-devel //-->
		<Package>mpv-devel</Package>

		<!-- Forbidden in Solus //-->
		<Package>faac</Package>
		<Package>faac-devel</Package>
		<Package>faac-utils</Package>

		<!-- Replaced by nx-libs //-->
		<Package>nxcomp</Package>
		<Package>nxcomp-devel</Package>
		<Package>nxproxy</Package>

		<!-- Replaced by llvm-clang + llvm-clang-devel //-->
		<Package>clang</Package>
		<Package>clang-devel</Package>

		<!-- DOA upstream //-->
		<Package>arc-firefox-theme</Package>
		<Package>captiva-icon-theme</Package>
		<Package>pacifica-icon-theme</Package>

		<!-- Replaced with autogen-libs //-->
		<Package>libautogen</Package>

		<!-- Dropped in Solus due to not being used //-->
		<Package>packagekit</Package>
		<Package>packagekit-devel</Package>
		<Package>packagekit-dbginfo</Package>
		<Package>poppler-docs</Package>
		<Package>poppler-qt4</Package>
		<Package>poppler-qt4-devel</Package>

		<!-- gnome-dictionary stopped shipping gdict as public lib //-->
		<Package>gnome-dictionary-docs</Package>
		<Package>gnome-dictionary-devel</Package>

		<!-- It isn't like Solus uses GNOME Initial Setup //-->
		<Package>gnome-initial-setup</Package>

		<!-- Extension no longer maintained, likely doesn't work on new GNOME Shell //-->
		<Package>gnome-shell-extension-caffeine</Package>

		<!-- No longer used for anything //-->
		<Package>libgee1</Package>
		<Package>libgee1-devel</Package>
		<Package>libgee1-dbginfo</Package>
		<Package>mozjs17</Package>
		<Package>mozjs17-devel</Package>
		<Package>redo</Package>
		<Package>spidermonkey</Package>
		<Package>spidermonkey-devel</Package>
		<Package>vte2</Package>
		<Package>vte2-devel</Package>
		<Package>vte2-dbginfo</Package>

		<Package>zlib-minizip-32bit</Package>
		<Package>zlib-minizip-devel-32bit</Package>

		<!-- Stray //-->
		<Package>gnonlin</Package>

		<!-- Now part of kdevelop //-->
		<Package>kdevplatform</Package>
		<Package>kdevplatform-devel</Package>

		<!-- Now mesa-demos //-->
		<Package>mesalib-demos</Package>

		<!-- Now libgfortran-32bit //-->
		<Package>gfortran-32bit</Package>

		<!-- Debug has to be disabled for this package //-->
		<Package>streamlink-twitch-gui-dbginfo</Package>
		<!-- Replaced by peercoin //-->
		<Package>peerunity</Package>

		<!-- Merged into python-xlib // -->
		<Package>python3-xlib</Package>
		<!-- Merged into python-decorator // -->
		<Package>python3-decorator</Package>

		<!-- Duplicate of python-setuptools-scm //-->
		<Package>setuptools_scm</Package>

		<!-- Dropped in MATE 1.20 //-->
		<Package>mate-polkit-devel</Package>

		<!-- No longer used to build xsd, libboost compatibility issues //-->
		<Package>libcutl</Package>
		<Package>libcutl-devel</Package>

		<!-- The -devel package is no longer built //-->
		<Package>skrooge-devel</Package>

		<!-- Kodi now ships this //-->
		<Package>kodi-addon-inputstream-adaptive</Package>

		<!-- Replaced by falkon //-->
		<Package>qupzilla</Package>
		<Package>qupzilla-devel</Package>

		<!-- Dead upstream. Deprecating package. //-->
		<Package>cutegram</Package>
		<Package>lilyterm</Package>
		<Package>lilyterm-dbginfo</Package>

		<!-- Dead upstream, replaced by fork streamlink //-->
		<Package>livestreamer</Package>

		<!-- Replaced by materia-gtk-theme //-->
		<Package>flat-plat-gtk-theme</Package>
		<Package>flat-plat-gtk-theme-compact</Package>
		<Package>flat-plat-gtk-theme-dark</Package>
		<Package>flat-plat-gtk-theme-dark-compact</Package>
		<Package>flat-plat-gtk-theme-light</Package>
		<Package>flat-plat-gtk-theme-light-compact</Package>

		<!-- Deprecated upstream in favour of yubikey-manager-qt //-->
		<Package>yubikey-neo-manager</Package>

		<!-- Dead upstream, replaced by other py crypto libraries //-->
		<Package>pycrypto</Package>

		<!-- Merged into util-linux //-->
		<Package>rfkill</Package>

		<!-- Orphaned -devel packages which are no longer built //-->
		<Package>evolution-ews-devel</Package>
		<Package>gstreamer-vaapi-devel</Package>
		<Package>kdeplasma-addons-devel</Package>
		<Package>klayout-devel</Package>

		<!-- Requires an ancient and insecure mozjs //-->
		<Package>lwqq</Package>
		<Package>lwqq-devel</Package>
		<Package>pidgin-lwqq</Package>

		<!-- Abandoned upstream with many CVEs pending //-->
		<Package>autotrace</Package>
		<Package>autotrace-devel</Package>

		<!-- Replaced by gnome-tweaks //-->
		<Package>gnome-tweak-tool</Package>

		<!-- Replaced by filemanager-actions //-->
		<Package>nautilus-actions</Package>
		<Package>nautilus-actions-dbginfo</Package>
		<Package>nautilus-actions-devel</Package>
		<Package>nautilus-actions-docs</Package>

		<!-- Deaded completely //-->
		<Package>gegl3</Package>
		<Package>gegl3-dbginfo</Package>
		<Package>gegl3-devel</Package>
		<Package>gegl3-docs</Package>

		<!-- mypaint to libmypaint //-->
		<Package>mypaint-devel</Package>

		<!-- replaced by kicad-footprints //-->
		<Package>kicad-library</Package>

		<!-- Landed without functioning appropriately, dead upstream //-->
		<Package>i3lock-fancy</Package>

		<!-- docbook-xsl is super dead, as is its docs //-->
		<Package>docbook-xsl-docs</Package>

		<!-- -devel folded into radeontop //-->
		<Package>radeontop-devel</Package>

		<!-- Since replaced by mailspring //-->
		<Package>n1</Package>

		<!-- No interest in supporting modern Qt stack //-->
		<Package>plex-media-player</Package>

		<!-- Deprecated from repos. Complete architecture change and now requires CEF. //-->
		<Package>diorite</Package>
		<Package>nuvola-all-services</Package>
		<Package>nuvola-app-8tracks</Package>
		<Package>nuvola-app-amazon-cloud-player</Package>
		<Package>nuvola-app-bandcamp</Package>
		<Package>nuvola-app-deezer</Package>
		<Package>nuvola-app-google-calendar</Package>
		<Package>nuvola-app-google-play-music</Package>
		<Package>nuvola-app-groove</Package>
		<Package>nuvola-app-jango</Package>
		<Package>nuvola-app-logitech-media-server</Package>
		<Package>nuvola-app-mixcloud</Package>
		<Package>nuvola-app-owncloud-music</Package>
		<Package>nuvola-app-plex</Package>
		<Package>nuvola-app-soundcloud</Package>
		<Package>nuvola-app-spotify</Package>
		<Package>nuvola-app-tunein</Package>
		<Package>nuvola-app-yandex-music</Package>
		<Package>nuvolaplayer-dbginfo</Package>
		<Package>nuvolaplayer-devel</Package>
		<Package>nuvolaplayer</Package>

		<!-- Deprecated from repos. It's dead and is blocking stack upgrades. //-->
		<Package>makemkv</Package>
		<Package>makemkv-32bit-dbginfo</Package>

		<!-- Only needed for yubikey-neo-manager which was already deprecated. //-->
		<Package>libykneomgr</Package>
		<Package>libykneomgr-dbginfo</Package>
		<Package>libykneomgr-devel</Package>

		<!-- Qt4 support dropped, Qt5 support folded into main packages. //-->
		<Package>qca-qt5</Package>
		<Package>qca-qt5-devel</Package>
		<Package>qca-qt5-dbginfo</Package>
		<Package>qscintilla-qt5</Package>
		<Package>qscintilla-qt5-devel</Package>
		<Package>python-qscintilla-qt5</Package>

		<!-- Qt4 only library which nothing uses, part of Qt5. //-->
		<Package>qjson</Package>
		<Package>qjson-devel</Package>

		<!-- Corebird will no longer function after August 24th, alongside many Twitter clients. //-->
		<!-- This is the result of the deprecation of the UserStream API by Twitter. //-->
		<Package>corebird</Package>

		<!-- -devel folded into yelp-tools //-->
		<Package>yelp-tools-devel</Package>

		<!-- not supported against newer mysql, nobody willing to step up and hack it together //-->
		<Package>mysql-workbench</Package>

		<!-- Not permitted for redistibution with modificiations //-->
		<Package>tarsnap</Package>
		<Package>tarsnap-dbginfo</Package>

		<!-- No longer feasible to package and ship without enforcing itch-setup and auto-updates //-->
		<Package>itch</Package>
		<Package>itch-dbginfo</Package>
		
		<!-- yt-dlc was temporarily used as fork of youtube-dl //-->
		<Package>yt-dlc</Package>

		<!-- No longer maintained by upstreams //-->
		<Package>adapta-kde</Package>
		<Package>arc-kde</Package>
		<Package>aglio</Package>
		<Package>boto3</Package>
		<Package>godep</Package>
		<Package>gnome-shell-extension-dynamic-panel-transparency</Package>
		<Package>journal</Package>
		<Package>kaa-base</Package>
		<Package>kaa-metadata</Package>
		<Package>kaa-metadata-dbginfo</Package>
		<Package>libqtelegram-ae</Package>
		<Package>libqtelegram-ae-dbginfo</Package>
		<Package>libqtelegram-ae-devel</Package>
		<Package>plotinus</Package>
		<Package>sofia-sip</Package>
		<Package>sofia-sip-dbginfo</Package>
		<Package>sofia-sip-devel</Package>
		<Package>telegramqml</Package>
		<Package>telegramqml-dbginfo</Package>
		<Package>telegramqml-devel</Package>
		<Package>trousers</Package>
		<Package>trousers-dbginfo</Package>
		<Package>trousers-devel</Package>
		<Package>valum</Package>
		<Package>valum-devel</Package>

		<!-- Merged in xorgproto //-->
		<Package>bigreqsproto</Package>
		<Package>compositeproto</Package>
		<Package>damageproto</Package>
		<Package>dmxproto</Package>
		<Package>dri2proto</Package>
		<Package>dri3proto</Package>
		<Package>fixesproto</Package>
		<Package>fontsproto</Package>
		<Package>glproto</Package>
		<Package>inputproto</Package>
		<Package>kbproto</Package>
		<Package>presentproto</Package>
		<Package>randrproto</Package>
		<Package>recordproto</Package>
		<Package>renderproto</Package>
		<Package>resourceproto</Package>
		<Package>scrnsaverproto</Package>
		<Package>videoproto</Package>
		<Package>xcmiscproto</Package>
		<Package>xextproto</Package>
		<Package>xf86bigfontproto</Package>
		<Package>xf86dgaproto</Package>
		<Package>xf86driproto</Package>
		<Package>xf86vidmodeproto</Package>
		<Package>xineramaproto</Package>
		<Package>xproto</Package>

		<!-- No longer supported in new xorg-server //-->
		<Package>nvidia-304-glx-driver</Package>
		<Package>nvidia-304-glx-driver-32bit</Package>
		<Package>nvidia-304-glx-driver-common</Package>
		<Package>nvidia-304-glx-driver-current</Package>
		<Package>nvidia-304-glx-driver-modaliases</Package>

		<!-- No longer has maintainer. //-->
		<Package>abcm2ps</Package>
		<Package>brackets</Package>
		<Package>brackets-dbginfo</Package>
		<Package>ccnet</Package>
		<Package>ccnet-devel</Package>
		<Package>clustershell</Package>
		<Package>coin</Package>
		<Package>coin-dbginfo</Package>
		<Package>conan</Package>
		<Package>dar</Package>
		<Package>dar-devel</Package>
		<Package>direnv</Package>
		<Package>et</Package>
		<Package>fio</Package>
		<Package>frotz</Package>
		<Package>github-release</Package>
		<Package>go-for-it</Package>
		<Package>go-for-it-dbginfo</Package>
		<Package>heroku-cli</Package>
		<Package>hh</Package>
		<Package>i2pd</Package>
		<Package>lastpass-cli</Package>
		<Package>libircclient</Package>
		<Package>libircclient-dbginfo</Package>
		<Package>libircclient-devel</Package>
		<Package>logrotate</Package>
		<Package>materia-kde</Package>
		<Package>mbpfan</Package>
		<Package>megatools</Package>
		<Package>megatools-dbginfo</Package>
		<Package>megazeux</Package>
		<Package>mergerfs</Package>
		<Package>miller</Package>
		<Package>moolticute</Package>
		<Package>mysql-connector-cpp</Package>
		<Package>mysql-connector-cpp-dbginfo</Package>
		<Package>mysql-connector-cpp-devel</Package>
		<Package>newsbeuter</Package>
		<Package>openbazaar</Package>
		<Package>openbazaard</Package>
		<Package>openlp</Package>
		<Package>osmo</Package>
		<Package>packer</Package>
		<Package>partclone</Package>
		<Package>profanity</Package>
		<Package>profanity-devel</Package>
		<Package>pithos</Package>
		<Package>python-alembic</Package>
		<Package>python-deprecation</Package>
		<Package>python-node-semver</Package>
		<Package>python-patch</Package>
		<Package>python-pluginbase</Package>
		<Package>qalculate-gtk</Package>
		<Package>qalculate-gtk-dbginfo</Package>
		<Package>qtox</Package>
		<Package>qtox-dbginfo</Package>
		<Package>rolisteam</Package>
		<Package>rolisteam-dbginfo</Package>
		<Package>roxterm</Package>
		<Package>sabnzbd</Package>
		<Package>sunflower</Package>
		<Package>syncplay</Package>
		<Package>tellico</Package>
		<Package>tellico-dbginfo</Package>
		<Package>toxcore</Package>
		<Package>toxcore-dbginfo</Package>
		<Package>toxcore-devel</Package>
		<Package>watchman</Package>
		<Package>watchman-dbginfo</Package>
		<Package>webtorrent-desktop</Package>
		<Package>webtorrent-desktop-dbginfo</Package>
		<Package>vagrant</Package>
		<Package>vault</Package>
		<Package>yad</Package>
		<Package>yad-dbginfo</Package>
		<Package>yad-devel</Package>
		<Package>yakyak</Package>
		<Package>yakyak-dbginfo</Package>

		<!-- Replaced by nfs-utils //-->
		<Package>libnfsidmap</Package>
		<Package>libnfsidmap-devel</Package>

		<!-- No longer supported due to ffmpeg upgrade //-->
		<Package>opal</Package>
		<Package>opal-devel</Package>
		<Package>opal-dbginfo</Package>
		<Package>ekiga</Package>
		<Package>ekiga-dbginfo</Package>

		<!-- End of year repo cleaning //-->
		<Package>apertium-devel</Package>
		<Package>apertium</Package>
		<Package>arc-red-gtk-theme</Package>
		<Package>chrpath</Package>
		<Package>clicompanion</Package>
		<Package>corsaro-devel</Package>
		<Package>corsaro</Package>
		<Package>createrepo_c-devel</Package>
		<Package>createrepo_c</Package>
		<Package>dbus-sharp-devel</Package>
		<Package>dbus-sharp</Package>
		<Package>dcron</Package>
		<Package>devscripts</Package>
		<Package>dnf</Package>
		<Package>dnf-plugins-core</Package>
		<Package>ecl-devel</Package>
		<Package>ecl</Package>
		<Package>ffe</Package>
		<Package>flickcurl-devel</Package>
		<Package>flickcurl</Package>
		<Package>font-indic-ttf</Package>
		<Package>font-lateef-ttf</Package>
		<Package>gnome-app-templates-demos</Package>
		<Package>gnome-app-templates-devel</Package>
		<Package>gnome-app-templates</Package>
		<Package>gnome-python-desktop-devel</Package>
		<Package>gnome-python-desktop</Package>
		<Package>goofiboot</Package>
		<Package>gxmessage</Package>
		<Package>indent</Package>
		<Package>koji</Package>
		<Package>lesspipe</Package>
		<Package>libbdplus-devel</Package>
		<Package>libbdplus</Package>
		<Package>libcomps</Package>
		<Package>libcomps-devel</Package>
		<Package>libdnf-devel</Package>
		<Package>libdnf</Package>
		<Package>libgestures-devel</Package>
		<Package>libgestures</Package>
		<Package>libguess-devel</Package>
		<Package>libguess</Package>
		<Package>libpqxx-devel</Package>
		<Package>libpqxx</Package>
		<Package>librepo-devel</Package>
		<Package>librepo</Package>
		<Package>libsolv-devel</Package>
		<Package>libsolv</Package>
		<Package>libtrace-devel</Package>
		<Package>libtrace</Package>
		<Package>libwandio-devel</Package>
		<Package>libwandio</Package>
		<Package>libxfont-32bit-devel</Package>
		<Package>libxfont-32bit</Package>
		<Package>libxfont-devel</Package>
		<Package>libxfont</Package>
		<Package>lttoolbox-devel</Package>
		<Package>lttoolbox</Package>
		<Package>mock</Package>
		<Package>mpdris2</Package>
		<Package>mtpfs</Package>
		<Package>nload</Package>
		<Package>omegat</Package>
		<Package>omegat-docs</Package>
		<Package>patchutils</Package>
		<Package>pyrex</Package>
		<Package>python-cssselect</Package>
		<Package>python-ipaddr</Package>
		<Package>python-krbv</Package>
		<Package>python-mpd</Package>
		<Package>python-notifier</Package>
		<Package>python-yenc</Package>
		<Package>smpeg-32bit-devel</Package>
		<Package>smpeg-32bit</Package>
		<Package>smpeg-devel</Package>
		<Package>smpeg</Package>
		<Package>sys-helpers</Package>
		<Package>texi2html</Package>
		<Package>usermode</Package>
		<Package>vilistextum</Package>
		<Package>vsftpd</Package>
		<Package>x2goserver</Package>
		<Package>xml-commons</Package>
		<Package>xml-security-c</Package>
		<Package>xml-security-c-devel</Package>
		<Package>yum-metadata-parser</Package>
		<Package>yum</Package>
		<Package>yum-utils</Package>

		<!-- Splitted into godot-classic and godot-mono //-->
		<Package>godot</Package>

		<!-- Removed from upstream due to not being maintained anymore //-->
		<Package>papirus-adapta-icon-theme</Package>

		<!-- Essentially dead. No release in years, commits are few and far-between //-->
		<Package>cairo-dock</Package>
		<Package>cairo-dock-devel</Package>

		<!-- Mkfontscale ships now with mkfontdir //-->
		<Package>mkfontdir</Package>

		<!-- Renamed to openrazer //-->
		<Package>razer-drivers</Package>
		<Package>razer-drivers-common</Package>
		<Package>razer-drivers-current</Package>
		<Package>razer-drivers-modaliases</Package>

		<!-- Part of budgie-desktop nowadays //-->
		<Package>budgie-caffeine-applet</Package>

		<!-- Not needed as per week 14 Task list //-->
		<Package>ptlib</Package>
		<Package>electronic-wechat</Package>

		<!-- sip cleanup and python qt4 deprecation //-->
		<Package>bitmessage</Package>
		<Package>puddletag</Package>
		<Package>python-qt4</Package>
		<Package>python3-qt4</Package>

		<!-- they get not shipped anymore inside digikam //-->
		<Package>digikam-kipi-plugins</Package>

		<!-- Part of GNOME Stack Cleanup //-->
		<Package>dleyna-renderer</Package>
		<Package>dleyna-renderer-devel</Package>
		<Package>frogr</Package>
		<Package>empathy</Package>
		<Package>galculator</Package>
		<Package>gitg</Package>
		<Package>gitg-devel</Package>
		<Package>gnome-code-assistance</Package>
		<Package>gnome-code-assistance-devel</Package>
		<Package>gnome-contacts</Package>
		<Package>gnome-dictionary</Package>
		<Package>gnome-games</Package>
		<Package>gnome-games-devel</Package>
		<Package>gnome-python</Package>
		<Package>gnome-python-devel</Package>
		<Package>gnome-python-docs</Package>
		<Package>gnome-themes-standard</Package>
		<Package>gnome-themes-standard-32bit</Package>
		<Package>gnome-todo</Package>
		<Package>gnome-todo-devel</Package>
		<Package>gnome-todo-docs</Package>
		<Package>gtef</Package>
		<Package>gtef-devel</Package>
		<Package>gtef-docs</Package>
		<Package>hardcode-tray</Package>
		<Package>latexila</Package>
		<Package>latexila-docs</Package>
		<Package>libdmapsharing</Package>
		<Package>libdmapsharing-devel</Package>
		<Package>libdmapsharing-docs</Package>
		<Package>libwebkit3-gtk</Package>
		<Package>libwebkit3-gtk-devel</Package>
		<Package>libwebkit3-gtk-docs</Package>
		<Package>pwned-checker</Package>
		<Package>retro-gtk</Package>
		<Package>retro-gtk-devel</Package>
		<Package>rygel-docs</Package>
		<Package>telepathy-farstream</Package>
		<Package>telepathy-farstream-devel</Package>
		<Package>telepathy-farstream-docs</Package>
		<Package>telepathy-gabble</Package>
		<Package>telepathy-haze</Package>
		<Package>telepathy-morse</Package>
		<Package>telepathy-qt</Package>
		<Package>telepathy-qt-devel</Package>
		<Package>telepathy-rakia</Package>
		<Package>telepathy-rakia-devel</Package>
		<Package>telepathy-salut</Package>
		<Package>uzbl</Package>

		<!-- Merged into vulkan //-->
		<Package>vulkan-devel</Package>
		<Package>vulkan-32bit-devel</Package>

		<!-- Now named libgnutls-utils //-->
		<Package>gnutls</Package>

		<!-- no updates and old //-->
		<Package>gjiten-kai</Package>
		<Package>gummiboot</Package>
		<Package>lkvm</Package>
		<Package>mylg</Package>
		<Package>nixnote2</Package>
		<Package>python-keyrings.alt</Package>

		<!-- no revdeps, no longer a reason to be in repo //-->
		<Package>clutter-gst-2.0</Package>
		<Package>clutter-gst-2.0-devel</Package>
		<Package>telegram-qt</Package>
		<Package>telegram-qt-devel</Package>

		<!-- abandoned effort //-->
		<Package>lbryschema</Package>
		<Package>lbryum</Package>

		<!-- moved to lbry-desktop //-->
		<Package>lbry-app</Package>
		<Package>lbry-app-dbginfo</Package>

		<!-- merged in with kodi //-->
		<Package>kodi-pvr-iptvsimple</Package>

		<!-- Was replaced with legacy subpackage //-->
		<Package>mate-desktop-branding</Package>

		<!-- Doesn't build with SDL" update T8184" //-->
		<Package>antimicro</Package>
		<Package>qmc2</Package>

		<!-- Not required anymore since D1795 //-->
		<Package>python-faulthandler</Package>

		<!-- Not longer used //-->
		<Package>libzita-convolver</Package>
		<Package>libzita-convolver-devel</Package>
		<Package>pyexiv2</Package>
		<Package>wxPython2</Package>
		<Package>wxPython2-devel</Package>

		<!-- Requires libhandy or is a dep of a package that now requires it //-->
		<Package>hydrapaper</Package>
		<Package>python-gmconfig</Package>
		<Package>python-gmgtk</Package>

		<!-- Removed. See T8287 //-->
		<Package>budgie-brightness-controller-applet</Package>

		<!-- Renamed to proj //-->
		<Package>proj.4</Package>
		<Package>proj.4-dbginfo</Package>
		<Package>proj.4-devel</Package>

		<!-- GNOME 3.34 Stack //-->
		<Package>gnome-pie</Package>
		<Package>spice-up</Package>
		<Package>libdbusmenu-docs</Package>
		<Package>libpeas-docs</Package>

		<!-- Used to develop mariadb. We don't //-->
		<Package>mariadb-test</Package>

		<!-- Not needed to purely build packages //-->
		<Package>rust-docs</Package>

		<!-- Renamed to python-qtwebengine //-->
		<Package>python3-qtwebengine</Package>

		<!-- Nightcolor gets shipped now with Plasma 5.17 //-->
		<Package>plasma-redshift-control</Package>


		<!-- kcalcore gets replaced by kcalendarcore //-->
		<Package>kcalcore</Package>
		<Package>kcalcore-devel</Package>
		<Package>kcalcore-dbginfo</Package>

		<!-- Merged in arcrack-ng itself //-->
		<Package>aircrack-ng-devel</Package>

		<!-- rtv is rip //-->
		<Package>rtv</Package>
		<Package>python-mailcap-fix</Package>
		<Package>python-kitchen</Package>

		<!-- gnome-twitch is no longer under development //-->
		<Package>gnome-twitch</Package>
		<Package>gnome-twitch-devel</Package>
		<Package>gnome-twitch-dbginfo</Package>

		<!-- remove dnscrypt-proxy-devel because it doesn't get build anymore //-->
		<Package>dnscrypt-proxy-devel</Package>

		<!-- breeze was removed from sardi-icons after v.8.2.0 //-->
		<Package>sardi-icons-breeze</Package>

		<!-- breeze-snow is now named breeze-light //-->
		<Package>breeze-snow-cursor-theme</Package>

		<!-- remove kstars-devel because it contains only a static lib //-->
		<Package>kstars-devel</Package>

		<!-- No longer supported by NVIDIA //-->
		<Package>nvidia-340-glx-driver-32bit</Package>
		<Package>nvidia-340-glx-driver-common</Package>
		<Package>nvidia-340-glx-driver-current</Package>
		<Package>nvidia-340-glx-driver-modaliases</Package>
		<Package>nvidia-340-glx-driver</Package>

		<!-- 2019 and 2020 cleanup //-->
		<Package>cerebro</Package>
		<Package>cerebro-dbginfo</Package>
		<Package>clisp</Package>
		<Package>clisp-dbginfo</Package>
		<Package>darkradiant</Package>
		<Package>darkradiant-dbginfo</Package>
		<Package>desmume</Package>
		<Package>desmume-dbginfo</Package>
		<Package>dukto</Package>
		<Package>dukto-dbginfo</Package>
		<Package>mp3diags</Package>
		<Package>mp3diags-dbginfo</Package>
		<Package>obmenu</Package>
		<Package>lander</Package>
		<Package>lander-dbginfo</Package>

		<!-- gstreamer-1.0-plugins-bad-docs meson buld doesn't use gtk-doc //-->
		<Package>gstreamer-1.0-plugins-bad-docs</Package>

		<!-- No more doc subpackage with update to 1.1.28 //-->
		<Package>libpaper-docs</Package>
		
		<!-- RIP in 3.36 Stack Upgrade //-->
		<Package>gcr-docs</Package>
		<Package>gedit-docs</Package>
		<Package>libvirt-docs</Package>
		<Package>midori</Package>
		<Package>midori-devel</Package>
		<Package>network-manager-applet-devel</Package>
		<Package>network-manager-applet-docs</Package>
		<Package>pantheon-files</Package>
		<Package>pantheon-files-devel</Package>
		<Package>pantheon-terminal</Package>

		<!-- pytorch-devel got replaced by libpytorch //-->
		<Package>pytorch-devel</Package>

		<!-- No need as of Linux 5.6 //-->
		<Package>virtualbox-guest-current</Package>

		<Package>duckmarines</Package>
		<Package>mrrescue</Package>
		<Package>sienna</Package>
		
		<!-- Deprecated from FontForge developers. See D8619 //-->
		<Package>fontforge-devel</Package>

		<!-- pgadmin has no maintainer on phab and youtube-dl-gui has been dead for 2+ years //-->
		<Package>youtube-dl-gui</Package>
		<Package>pgadmin</Package>
		<Package>pgadmin3</Package>
		<Package>pgadmin3-dbginfo</Package>

		<!-- No longer desiring doc package //-->
		<Package>amtk-docs</Package>
		<Package>at-spi2-docs</Package>
		<Package>bamf-docs</Package>
		<Package>evince-docs</Package>
		<Package>fontconfig-docs</Package>
		<Package>gdk-pixbuf-docs</Package>
		<Package>gedit-docs</Package>
		<Package>gfbgraph-docs</Package>
		<Package>glade-docs</Package>
		<Package>glibmm-docs</Package>
		<Package>gom-docs</Package>
		<Package>gssdp-docs</Package>
		<Package>gstreamer-1.0-docs</Package>
		<Package>gstreamer-1.0-plugins-base-docs</Package>
		<Package>gstreamer-1.0-plugins-good-docs</Package>
		<Package>gstreamer-1.0-plugins-ugly-docs</Package>
		<Package>harfbuzz-docs</Package>
		<Package>libatk-docs</Package>
		<Package>libcloudproviders-docs</Package>
		<Package>libgtkmm-3-docs</Package>
		<Package>libnotify-docs</Package>
		<Package>libsoup-docs</Package>
		<Package>libvirt-docs</Package>
		<Package>libvirt-glib-docs</Package>
		<Package>nautilus-docs</Package>
		<Package>pango-docs</Package>
		<Package>pangomm-docs</Package>
		<Package>rhythmbox-docs</Package>
		<Package>totem-docs</Package>

		<!-- Leftover of when cargo package.yml was separated from rust //-->
		<Package>cargo-dbginfo</Package>
		<Package>spice-gtk-docs</Package>

		<!-- No more devel subpackage with update to 1.0 //-->
		<Package>inkscape-devel</Package>

		<!-- Lack maintainers, no JDK11 compatibility in sight //-->
		<Package>kontalk</Package>
		<Package>bfg-repo-cleaner</Package>
		<Package>i2p</Package>
		<Package>java-service-wrapper</Package>

		<!-- Obsoleted by upstream in favor of the TTF dist //-->
		<Package>font-firacode-otf</Package>

		<!-- Python3 GObject merge //-->
		<Package>python3-gobject</Package>
		<Package>python3-gobject-devel</Package>
		<Package>python3-gobject-dbginfo</Package>
		
		<!-- python2 deprecations //-->
		<Package>utopia-documents</Package>
		<Package>utopia-documents-dbginfo</Package>

		<!-- Google is shutting down Google Play Music //-->
		<Package>google-play-music-desktop-player</Package>
		<Package>google-play-music-desktop-player-dbginfo</Package>

		<!-- Now apostrophe //-->
		<Package>uberwriter</Package>
		
		<!-- Used to be lollypop dependency. Removed in D6879 //-->
		<Package>python-wikipedia</Package>

		<!-- No more devel package //-->
		<Package>vcmi-devel</Package>
		
		<!-- Renamed from compton to picom //-->
		<Package>compton</Package>
		
		<!-- Deprecated by upstream //-->
		<Package>gotop</Package>
		<Package>ytop</Package>
		<Package>ruby-sass</Package>
		<Package>wlc</Package>
		<Package>wlc-dbginfo</Package>
		<Package>wlc-devel</Package>
		
		<!-- Some old docs //-->
		<Package>atkmm-docs</Package>
		<Package>clutter-gst-2.0-docs</Package>
		<Package>dconf-docs</Package>
		<Package>digikam-docs</Package>
		<Package>eog-docs</Package>
		<Package>evolution-data-server-docs</Package>
		<Package>gexiv2-docs</Package>
		<Package>glib2-docs</Package>
		<Package>gnome-builder-docs</Package>
		<Package>gnome-shell-docs</Package>
		<Package>libappindicator-docs</Package>
		<Package>libgxps-docs</Package>
		<Package>libjson-glib-docs</Package>
		<Package>libmediaart-docs</Package>
		<Package>libosinfo-docs</Package>
		<Package>libssh2-docs</Package>
		<Package>libx11-docs</Package>
		<Package>llvm-docs</Package>
		<Package>lua-docs</Package>
		<Package>mutter-docs</Package>
		<Package>openconnect-docs</Package>
		<Package>totem-pl-parser-docs</Package>

		<!-- The beginning of python2 nuking //-->
		<Package>spyder</Package>
		
		<!-- Nuke orphan python2 packages //-->
		<Package>python-chess</Package>
		<Package>python-envparse</Package>
		<Package>python-photohash</Package>
		<Package>python2-pylint</Package>
		<Package>python-seccure</Package>
		<Package>python-ipython</Package>
		<Package>python-pmw</Package>
		<Package>python-pymol</Package>
		<Package>python-pymol-dbginfo</Package>
		<Package>python-trollius</Package>
		<Package>python-twodict</Package>
		<Package>python-fastimport</Package>
		<Package>python-gmpy</Package>
		<Package>python-gmpy-dbginfo</Package>
		<Package>python2-astroid</Package>
		<Package>python3-mpmath</Package>
		<Package>python-logilab-common</Package>
		<Package>python-backports.unittest_mock</Package>
		<Package>python-backports.ssl_match_hostname</Package>
		<Package>python-base58</Package>
		<Package>python-subprocess32</Package>
		<Package>python-subprocess32-dbginfo</Package>
		<Package>pygtksourceview</Package>
		<Package>pygtksourceview-devel</Package>
		<Package>python-argparse</Package>
		<Package>python-qt5</Package>
		<Package>python-qt5-dbginfo</Package>
		<Package>python-functools32</Package>

		<Package>elementary-icon-theme</Package>

		<!-- Renamed from riot to element //-->
		<Package>riot</Package>
		<Package>riot-dbginfo</Package>
		
		<!-- Repositories are inactive //-->
		<Package>bundler</Package>
		<Package>ruby-trollop</Package>
		
		<!-- Upgrade requires libhandy and thus removed from repo //-->
		<Package>gnome-sound-recorder</Package>
		<Package>noise</Package>
		<Package>noise-dbginfo</Package>
		<Package>noise-devel</Package>
		<Package>tootle</Package>
		<Package>tootle-dbginfo</Package>

		<!-- Orphan python packages //-->
		<Package>python-osinfo</Package>
		<Package>python-polib</Package>
		
		<!-- http-prompt broken because requires older python-modules //-->
		<Package>http-prompt</Package>
		<Package>python-parsimonious</Package>
		
		<!-- gone with Plasma 5.20 //-->
		<Package>plasma-desktop-devel</Package>
		<Package>user-manager</Package>
		<Package>user-manager-dbginfo</Package>

		<!-- Upstream has not seen changes since 2018 //-->
		<Package>helm</Package>
		<Package>helm-dbginfo</Package>

		<!-- RIP in GNOME 3.38 Upgrade for various reasons //-->
		<Package>feedreader</Package>
		<Package>feedreader-dbginfo</Package>
		<Package>gnome-documents</Package>
		<Package>gnome-online-miners</Package>
		<Package>gnome-online-miners-dbginfo</Package>
		<Package>gst-transcoder</Package>
		<Package>gst-transcoder-devel</Package>
		<Package>gst-transcoder-docs</Package>
		<Package>libcloudproviders-32bit</Package>
		<Package>libcloudproviders-32bit-dbginfo</Package>
		<Package>libcloudproviders-32bit-devel</Package>
		<Package>libgrss</Package>
		<Package>libgrss-devel</Package>
		<Package>libgrss-docs</Package>
		<Package>libunique</Package>
		<Package>libunique-devel</Package>
		<Package>libunique-docs</Package>
		<Package>vino</Package>
		<Package>vino-dbginfo</Package>
		
		<!-- Remove old dbginfo packages //-->
		<Package>CGAL-dbginfo</Package>
		<Package>apache-maven-32bit-dbginfo</Package>
		<Package>breeze-gtk-theme-dbginfo</Package>
		<Package>exfat-utils-dbginfo</Package>
		<Package>finch-dbginfo</Package>
		<Package>freefilesync-dbginfo</Package>
		<Package>glm-dbginfo</Package>
		<Package>gtk3-icon-browser-dbginfo</Package>
		<Package>libcacard-dbginfo</Package>
		<Package>libfakekey-dbginfo</Package>
		<Package>liblouis-dbginfo</Package>
		<Package>libparted-dbginfo</Package>
		<Package>libpurple-dbginfo</Package>
		<Package>libvala-devel-dbginfo</Package>
		<Package>nettle-bin-dbginfo</Package>
		<Package>nvidia-glx-driver-32bit-dbginfo</Package>
		<Package>nvidia-glx-driver-dbginfo</Package>
		<Package>openssh-server-dbginfo</Package>
		<Package>psutils-dbginfo</Package>
		<Package>qgis-32bit-dbginfo</Package>
		<Package>soundtouch-32bit-dbginfo</Package>
		<Package>soundtouch-dbginfo</Package>
		<Package>tensorflow-dbginfo</Package>
		<Package>the-widget-factory-3-dbginfo</Package>
		<Package>unixodbc-32bit-dbginfo</Package>
		<Package>unixodbc-dbginfo</Package>
		<Package>vagrant-dbginfo</Package>
		<Package>valadoc-dbginfo</Package>

		<!-- All files has been patterned into main package, as ETL is a header-only library //-->
		<Package>ETL-devel</Package>

		<!-- Orphan python2 package -->
		<Package>python-pygpgme</Package>

		<!-- kdepim-apps-libs is no more -->
		<Package>kdepim-apps-libs</Package>
		<Package>kdepim-apps-libs-devel</Package>
		<Package>kdepim-apps-libs-dbginfo</Package>

		<!-- skrooge html doc -->
		<Package>skrooge-doc</Package>

		<!-- filezilla-devel -->
		<Package>filezilla-devel</Package>

		<!-- vagrant cleanup -->
		<Package>ruby-bcrypt_pbkdf</Package>
		<Package>ruby-childprocess</Package>
		<Package>ruby-ed25519</Package>
		<Package>ruby-erubis</Package>
		<Package>ruby-hashicorp-checkpoint</Package>
		<Package>ruby-i18n</Package>
		<Package>ruby-log4r</Package>
		<Package>ruby-net-scp</Package>
		<Package>ruby-net-sftp</Package>
		<Package>ruby-net-ssh</Package>
		<Package>ruby-rb-kqueue</Package>
		<Package>ruby-rest-client</Package>
		<Package>ruby-vagrant-cloud</Package>
		<Package>ruby-wdm</Package>
		<Package>ruby-winrm</Package>
		<Package>ruby-winrm-fs</Package>
		<Package>ruby-winrm-elevated</Package>
		<Package>ruby-win32-file-security</Package>

		<!-- ruby cleanup -->
		<Package>concurrent-ruby</Package>
		<Package>ruby-builder</Package>
		<Package>ruby-domain_name</Package>
		<Package>ruby-erubi</Package>
		<Package>ruby-ffi-win32-extensions</Package>
		<Package>ruby-gssapi</Package>
		<Package>ruby-gyoku</Package>
		<Package>ruby-http-cookie</Package>
		<Package>ruby-httpclient</Package>
		<Package>ruby-little-plugger</Package>
		<Package>ruby-logging</Package>
		<Package>ruby-maruku</Package>
		<Package>ruby-mime-types</Package>
		<Package>ruby-mime-types-data</Package>
		<Package>ruby-multi_json</Package>
		<Package>ruby-msgpack</Package>
		<Package>ruby-neovim</Package>
		<Package>ruby-netrc</Package>
		<Package>ruby-nori</Package>
		<Package>ruby-redcarpet</Package>
		<Package>ruby-redcarpet-dbginfo</Package>
		<Package>ruby-unf</Package>
		<Package>ruby-unf_ext</Package>
		<Package>ruby-win32-file</Package>
		<Package>ruby-win32-file-stat</Package>
		<Package>ruby-yard</Package>
		<Package>rubyzip</Package>
		<Package>rubyntlm</Package>

		<!-- Was merged into ffmpeg, currently nothing uses it -->
		<Package>dcadec</Package>
		<Package>dcadec-devel</Package>
		<Package>dcadec-dbginfo</Package>

		<!-- No longer required -->
		<Package>wine-32bit-devel</Package>

		<!-- replaced by exfatprogs //-->
		<Package>fuse-exfat</Package>
		<Package>fuse-exfat-dbginfo</Package>
		<Package>exfat-utils</Package>

		<!-- Licensing dispute upstream per https://github.com/albertlauncher/albert/issues/765 //-->
		<Package>albert</Package>
		<Package>albert-dbginfo</Package>

		<!-- libkate cleanup -->
		<Package>libkate-docs</Package>

		<!-- encryptr server no longer operating -->
		<Package>encryptr</Package>
		<Package>encryptr-dbginfo</Package>

		<!-- No longer required -->
		<Package>systemsettings-devel</Package>
		<Package>snapd-glib-docs</Package>

		<!-- Headers no longer shipped -->
		<Package>antimicrox-devel</Package>

		<!-- Replaced by intel-compute-runtime -->
		<Package>beignet</Package>
		<Package>beignet-devel</Package>
		<Package>beignet-dbginfo</Package>

		<!-- Replaced by rizin -->
		<Package>radare2</Package>
		<Package>radare2-devel</Package>
		<Package>radare2-dbginfo</Package>

		<!-- Replaced by libgtksourceview4 -->
		<Package>libgtksourceview</Package>
		<Package>libgtksourceview-dbginfo</Package>
		<Package>libgtksourceview-devel</Package>
		<Package>libgtksourceview-docs</Package>

		<!-- gtkdatabox3 is now its own package -->
		<Package>klavaro-devel</Package>

		<!-- GNOME 40 Stack Upgrade -->
		<Package>epiphany</Package>
		<Package>epiphany-dbginfo</Package>
		<Package>gnome-clocks</Package>
		<Package>gnome-clocks-dbginfo</Package>
		<Package>goocanvas1</Package>
		<Package>goocanvas1-dbginfo</Package>
		<Package>goocanvas1-devel</Package>
		<Package>libzapojit</Package>
		<Package>libzapojit-dbginfo</Package>
		<Package>libzapojit-devel</Package>
		<Package>nemiver</Package>
		<Package>nemiver-dbginfo</Package>
		<Package>nemiver-devel</Package>
		<Package>pygoocanvas</Package>
		<Package>pygoocanvas-dbginfo</Package>
		<Package>pygoocanvas-devel</Package>
		
		<!-- Old branding package -->
		<Package>gnome-desktop-branding</Package>

		<!-- Temporary Deprecation Until Updated Upstream -->
		<Package>gnome-shell-extension-dash-to-dock</Package>

		<!-- Renamed to budgie-screensaver -->
		<Package>gnome-screensaver</Package>

		<!-- Oad doesn't need it anymore -->
		<Package>mozjs38</Package>
		<Package>mozjs38-dbginfo</Package>
		<Package>mozjs38-devel</Package>

		<!-- Drop python2 and merge -devel to python-sip -->
		<Package>python-sip-devel</Package>
		<Package>python3-sip</Package>
		<Package>python3-sip-dbginfo</Package>
		<Package>python3-sip-devel</Package>

		<!-- No more devel packages -->
		<Package>cava-devel</Package>
		<Package>scribus-devel</Package>
		<Package>vgrep-devel</Package>

		<!-- Replaced by libdispatch -->
		<Package>libblocksruntime</Package>
		<Package>libblocksruntime-devel</Package>

		<!-- We now have a single package for Qt5 doc -->
		<Package>qt5-base-docs</Package>

		<!-- Missed this one awhile ago -->
		<Package>nautilus-admin</Package>

		<!-- Upstreams provide precompiled tarballs that are more up-to-date -->
		<!-- Building on this, I do not want to contradict my own statements about not providing random fat cryptocurrency wallets in the repo. -->
		<Package>bitcoin</Package>
		<Package>bitcoin-dbginfo</Package>
		<Package>bitcoin-devel</Package>
		<Package>electrum</Package>
		<Package>python-aiorpcx</Package>
		<Package>python-aiohttp_socks</Package>
		<Package>python-aiohttp</Package>
		<Package>python-aiohttp-dbginfo</Package>
		<Package>python-bitstring</Package>
		<Package>python-ecdsa</Package>
		<Package>python-jsonrpclib</Package>
		<Package>python-pbkdf2</Package>
		<Package>python-qrcode</Package>
		<Package>python-slowaes</Package>
		<Package>python-xmlrpclib</Package>
		<Package>peercoin</Package>
		<Package>peercoin-devel</Package>
		
		<!-- Service is RIP -->
		<Package>cloud-print-connector</Package>
		<Package>cloud-print-connector-dbginfo</Package>

		<!-- Finally able to drop qt4 -->
		<Package>natron</Package>
		<Package>natron-dbginfo</Package>
		<Package>openfx-arena</Package>
		<Package>openfx-arena-dbginfo</Package>
		<Package>openfx-io</Package>
		<Package>openfx-io-dbginfo</Package>
		<Package>openfx-misc</Package>
		<Package>openfx-misc-dbginfo</Package>
		<Package>python-pyside</Package>
		<Package>python-pyside-dbginfo</Package>
		<Package>python-pyside-devel</Package>
		<Package>python-pyside-tools</Package>
		<Package>python-pyside-tools-dbginfo</Package>
		<Package>qucs</Package>
		<Package>qucs-dbginfo</Package>
		<Package>qucs-devel</Package>
		<Package>qt4</Package>
		<Package>qt4-dbginfo</Package>
		<Package>qt4-devel</Package>
		<Package>shiboken</Package>
		<Package>shiboken-dbginfo</Package>
		<Package>tagainijisho</Package>		
		<Package>tagainijisho-devel</Package>
		
		<!-- Deprecated upstream -->
		<Package>cgmanager</Package>
		<Package>cgmanager-dbginfo</Package>
		<Package>cgmanager-devel</Package>

		<!-- Nobody uses PalmOS anymore and this was not maintained -->
		<Package>jpilot</Package>
		<Package>jpilot-dbginfo</Package>
		<Package>pilot-link</Package>
		<Package>pilot-link-dbginfo</Package>
		<Package>pilot-link-devel</Package>

		<!-- Does not support new vala -->
		<Package>pdfpc</Package>
		<Package>pdfpc-dbginfo</Package>

		<!-- Replaced with more libre alternative fork -->
		<Package>libopenaptx</Package>
		<Package>libopenaptx-dbginfo</Package>
		<Package>libopenaptx-devel</Package>

		<!-- Replaced by spyder dev with their fork-->
		<Package>python-jsonrpc-server</Package>
		<Package>python-language-server</Package>
		<Package>python-pyls-black</Package>

		<!-- Replace python3-jedi with python-jedi and drop python2-->
		<Package>python3-jedi</Package>
		<Package>python3-jedi-dbginfo</Package>

		<!-- Replaced with split otf and ttf packages -->
		<Package>font-firago</Package>
		<Package>font-ibm-plex</Package>

		<!-- Old orphan package -->
		<Package>vte2-docs</Package>

		<!-- Officially deprecated by the ASWF -->
		<Package>ilmbase</Package>
		<Package>ilmbase-dbginfo</Package>
		<Package>ilmbase-devel</Package>

<<<<<<< HEAD
		<!-- mlt and apps update -->
		<Package>webvfx</Package>
		<Package>akregator-devel</Package>
=======
		<!-- Replaced by libayatana-indicator -->
		<Package>libindicator</Package>
		<Package>libindicator-32bit</Package>
		<Package>libindicator-devel</Package>
		<Package>libindicator-32bit-devel</Package>
		<Package>indicator-application</Package>
		<Package>indicator-application-dbginfo</Package>

		<!-- Renamed to keepassxc -->
		<Package>keepassx</Package>
		<Package>keepassx-dbginfo</Package>
>>>>>>> 009caa53
	</Obsoletes>
</PISI><|MERGE_RESOLUTION|>--- conflicted
+++ resolved
@@ -1376,11 +1376,6 @@
 		<Package>ilmbase-dbginfo</Package>
 		<Package>ilmbase-devel</Package>
 
-<<<<<<< HEAD
-		<!-- mlt and apps update -->
-		<Package>webvfx</Package>
-		<Package>akregator-devel</Package>
-=======
 		<!-- Replaced by libayatana-indicator -->
 		<Package>libindicator</Package>
 		<Package>libindicator-32bit</Package>
@@ -1392,6 +1387,10 @@
 		<!-- Renamed to keepassxc -->
 		<Package>keepassx</Package>
 		<Package>keepassx-dbginfo</Package>
->>>>>>> 009caa53
+
+        <!-- mlt and apps update -->
+		<Package>webvfx</Package>
+		<Package>akregator-devel</Package>
+
 	</Obsoletes>
 </PISI>