<PISI>
	<SourceName>Solus</SourceName>
	<Version>1</Version>
	<_Description>Solus Repository</_Description>
	<Type>main</Type>
	<BinaryName>Solus</BinaryName>

	<Obsoletes>
		<!-- Replaced by libpcre -->
		<Package>pcre</Package>
		<!-- Replaced by libpcre-devel -->
		<Package>pcre-devel</Package>

		<!-- Replaced by libwebkit-gtk -->
		<Package>webkitgtk</Package>

		<Package>gnome-icon-theme-symbolic-devel</Package>

		<!-- Replaced by cairo -->
		<Package>cairo</Package>
		<!-- Replaced by libcairo-devel -->
		<Package>cairo-devel</Package>
		<Package>cairo-docs</Package>

		<!-- Replaced by xorg-driver-video-cirrus -->
		<Package>xorg-video-driver-cirrus</Package>

		<!-- Replaced by libtasn1-utils //-->
		<Package>libtasn1-bin</Package>

		<!-- Replaced by solus-artwork //-->
		<Package>evolve-os-artwork</Package>

		<!-- Replaced by xorg-server/-devel //-->
		<Package>xorg-driver-video-modesetting</Package>
		<Package>glamor-egl</Package>
		<Package>glamor-egl-devel</Package>

		<!-- geoclue rename //-->
		<Package>libgeoclue</Package>
		<Package>libgeoclue-devel</Package>

		<!-- Removed after rename //-->
		<Package>solus-migrate</Package>

		<!-- libcairorename //-->
		<Package>libcairomm</Package>
		<Package>libcairomm-devel</Package>
		<Package>libcairomm-docs</Package>

		<!-- libatkmm rename //-->
		<Package>libatkmm</Package>
		<Package>libatkmm-devel</Package>
		<Package>libatkmm-docs</Package>

		<!-- libatk rename //-->
		<Package>atk</Package>
		<Package>atk-devel</Package>
		<Package>atk-docs</Package>

		<!-- Merged into docbook-xml //-->
		<Package>docbook-xsl</Package>

		<!-- Removed to help support Numix Project //-->
		<Package>numix-frost-themes</Package>

		<Package>python3-setuptools</Package>
		<Package>dc</Package>

		<Package>eigen2-devel</Package>

		<!-- Replaced by spice-protocol //-->
		<Package>spice-protocol-devel</Package>

		<!-- Dead crap, use cups-filters //-->
		<Package>foomatic-filters</Package>

		<!-- No longer maintained, remove it //-->
		<Package>journal</Package>

		<!-- Because these suck. //-->
		<Package>evolve-sc</Package>
		<Package>evoassist</Package>

		<!-- Moved back into upstream project //-->
		<Package>libzeitgeist</Package>
		<Package>libzeitgeist-docs</Package>
		<Package>libzeitgeist-devel</Package>

		<!-- Removed lib prefixes //-->
		<Package>libmpg123</Package>
		<Package>libmpg123-devel</Package>

		<!-- Dead since ypkg //-->
		<Package>icon-naming-utils-devel</Package>

		<!-- No longer supported, use golang //-->
		<Package>golang-binary</Package>

		<!-- Budgie Applets (cybre) renamed //-->
		<Package>haste-applet</Package>
		<Package>screenshot-applet</Package>

		<!-- Replaced by vscode //-->
		<Package>vscode-ms</Package>

		<!-- Incorporated into openblas //-->
		<Package>lapack</Package>
		<Package>lapack-devel</Package>

		<!-- Going back to findutils tyvm //-->
		<Package>mlocate</Package>

		<!-- Replaced by split qt5 packages //-->
		<Package>qt5</Package>
		<Package>qt5-demos</Package>
		<Package>qt5-devel</Package>
		<Package>qt5-docs</Package>

		<!-- Renamed to -slate //-->
		<Package>mate-notification-theme-solus</Package>

		<!-- Replaced with linux-headers //-->
		<Package>kernel-libc-devel</Package>
		<!-- Replaced with linux-tools //-->
		<Package>kernel-tools</Package>

		<!-- Replaced by flash-player-npapi in Third Party //-->
		<Package>flash-player-nonfree</Package>

		<!-- Replaced by nautilus-extension-devel //-->
		<Package>nautilus-devel</Package>

		<!-- Replaced by audacious-libs-devel //-->
		<Package>audacious-devel</Package>

		<!-- Replaced by discord //-->
		<Package>discord-canary</Package>

		<!-- Replaced by iproute2 due to an old bad pattern //-->
		<Package>iproute2-devel</Package>

		<!-- Replaced by linux-driver-management //-->
		<Package>gl-driver-switch</Package>

		<!-- Replaced by python-colorama //-->
		<Package>python3-colorama</Package>

		<!-- Replaced by linux-lts //-->
		<Package>kernel</Package>
		<Package>kernel-modules</Package>
		<!-- Replaced by linux-lts-headers //-->
		<Package>kernel-headers</Package>

		<!-- Replaced by mpv-libs-devel //-->
		<Package>mpv-devel</Package>

		<!-- Forbidden in Solus //-->
		<Package>faac</Package>
		<Package>faac-devel</Package>
		<Package>faac-utils</Package>

		<!-- Replaced by nx-libs //-->
		<Package>nxcomp</Package>
		<Package>nxcomp-devel</Package>
		<Package>nxproxy</Package>

		<!-- Replaced by llvm-clang + llvm-clang-devel //-->
		<Package>clang</Package>
		<Package>clang-devel</Package>

		<!-- DOA upstream //-->
		<Package>arc-firefox-theme</Package>
		<Package>captiva-icon-theme</Package>
		<Package>pacifica-icon-theme</Package>

		<!-- Replaced with autogen-libs //-->
		<Package>libautogen</Package>

		<!-- Dropped in Solus due to not being used //-->
		<Package>poppler-docs</Package>
		<Package>poppler-qt4</Package>
		<Package>poppler-qt4-devel</Package>

		<!-- gnome-dictionary stopped shipping gdict as public lib //-->
		<Package>gnome-dictionary-docs</Package>
		<Package>gnome-dictionary-devel</Package>

		<!-- It isn't like Solus uses GNOME Initial Setup //-->
		<Package>gnome-initial-setup</Package>

		<!-- Extension no longer maintained, likely doesn't work on new GNOME Shell //-->
		<Package>gnome-shell-extension-caffeine</Package>

		<!-- No longer used for anything //-->
		<Package>mozjs17</Package>
		<Package>mozjs17-devel</Package>
		<Package>spidermonkey</Package>
		<Package>spidermonkey-devel</Package>

		<Package>zlib-minizip-32bit</Package>
		<Package>zlib-minizip-devel-32bit</Package>

		<!-- Stray //-->
		<Package>gnonlin</Package>

		<!-- Now part of kdevelop //-->
		<Package>kdevplatform</Package>
		<Package>kdevplatform-devel</Package>

		<!-- Now mesa-demos //-->
		<Package>mesalib-demos</Package>

		<!-- Now libgfortran-32bit //-->
		<Package>gfortran-32bit</Package>

		<!-- Debug has to be disabled for this package //-->
		<Package>streamlink-twitch-gui-dbginfo</Package>
		<!-- Replaced by peercoin //-->
		<Package>peerunity</Package>

		<!-- Merged into python-xlib // -->
		<Package>python3-xlib</Package>
		<!-- Merged into python-decorator // -->
		<Package>python3-decorator</Package>

		<!-- Duplicate of python-setuptools-scm //-->
		<Package>setuptools_scm</Package>

		<!-- Dropped in MATE 1.20 //-->
		<Package>mate-polkit-devel</Package>

		<!-- No longer used to build xsd, libboost compatibility issues //-->
		<Package>libcutl</Package>
		<Package>libcutl-devel</Package>

		<!-- The -devel package is no longer built //-->
		<Package>skrooge-devel</Package>

		<!-- Kodi now ships this //-->
		<Package>kodi-addon-inputstream-adaptive</Package>

		<!-- Replaced by falkon //-->
		<Package>qupzilla</Package>
		<Package>qupzilla-devel</Package>

		<!-- Dead upstream. Deprecating package. //-->
		<Package>cutegram</Package>

		<!-- Dead upstream, replaced by fork streamlink //-->
		<Package>livestreamer</Package>

		<!-- Replaced by materia-gtk-theme //-->
		<Package>flat-plat-gtk-theme</Package>
		<Package>flat-plat-gtk-theme-compact</Package>
		<Package>flat-plat-gtk-theme-dark</Package>
		<Package>flat-plat-gtk-theme-dark-compact</Package>
		<Package>flat-plat-gtk-theme-light</Package>
		<Package>flat-plat-gtk-theme-light-compact</Package>

		<!-- Deprecated upstream in favour of yubikey-manager-qt //-->
		<Package>yubikey-neo-manager</Package>

		<!-- Dead upstream, replaced by other py crypto libraries //-->
		<Package>pycrypto</Package>

		<!-- Merged into util-linux //-->
		<Package>rfkill</Package>

		<!-- Orphaned -devel packages which are no longer built //-->
		<Package>evolution-ews-devel</Package>
		<Package>gstreamer-vaapi-devel</Package>
		<Package>kdeplasma-addons-devel</Package>
		<Package>klayout-devel</Package>

		<!-- Requires an ancient and insecure mozjs //-->
		<Package>lwqq</Package>
		<Package>lwqq-devel</Package>
		<Package>pidgin-lwqq</Package>

		<!-- Abandoned upstream with many CVEs pending //-->
		<Package>autotrace</Package>
		<Package>autotrace-devel</Package>

		<!-- Replaced by gnome-tweaks //-->
		<Package>gnome-tweak-tool</Package>

		<!-- Replaced by filemanager-actions //-->
		<Package>nautilus-actions</Package>
		<Package>nautilus-actions-dbginfo</Package>
		<Package>nautilus-actions-devel</Package>
		<Package>nautilus-actions-docs</Package>

		<!-- Deaded completely //-->
		<Package>gegl3</Package>
		<Package>gegl3-dbginfo</Package>
		<Package>gegl3-devel</Package>
		<Package>gegl3-docs</Package>

		<!-- mypaint to libmypaint //-->
		<Package>mypaint-devel</Package>

		<!-- replaced by kicad-footprints //-->
		<Package>kicad-library</Package>

		<!-- Landed without functioning appropriately, dead upstream //-->
		<Package>i3lock-fancy</Package>

		<!-- docbook-xsl is super dead, as is its docs //-->
		<Package>docbook-xsl-docs</Package>

		<!-- -devel folded into radeontop //-->
		<Package>radeontop-devel</Package>

		<!-- Since replaced by mailspring //-->
		<Package>n1</Package>

		<!-- No interest in supporting modern Qt stack //-->
		<Package>plex-media-player</Package>

		<!-- Deprecated from repos. Complete architecture change and now requires CEF. //-->
		<Package>diorite</Package>
		<Package>nuvola-all-services</Package>
		<Package>nuvola-app-8tracks</Package>
		<Package>nuvola-app-amazon-cloud-player</Package>
		<Package>nuvola-app-bandcamp</Package>
		<Package>nuvola-app-deezer</Package>
		<Package>nuvola-app-google-calendar</Package>
		<Package>nuvola-app-google-play-music</Package>
		<Package>nuvola-app-groove</Package>
		<Package>nuvola-app-jango</Package>
		<Package>nuvola-app-logitech-media-server</Package>
		<Package>nuvola-app-mixcloud</Package>
		<Package>nuvola-app-owncloud-music</Package>
		<Package>nuvola-app-plex</Package>
		<Package>nuvola-app-soundcloud</Package>
		<Package>nuvola-app-spotify</Package>
		<Package>nuvola-app-tunein</Package>
		<Package>nuvola-app-yandex-music</Package>
		<Package>nuvolaplayer-dbginfo</Package>
		<Package>nuvolaplayer-devel</Package>
		<Package>nuvolaplayer</Package>

		<!-- Deprecated from repos. It's dead and is blocking stack upgrades. //-->
		<Package>makemkv</Package>
		<Package>makemkv-32bit-dbginfo</Package>

		<!-- Only needed for yubikey-neo-manager which was already deprecated. //-->
		<Package>libykneomgr</Package>
		<Package>libykneomgr-dbginfo</Package>
		<Package>libykneomgr-devel</Package>

		<!-- Qt4 support dropped, Qt5 support folded into main packages. //-->
		<Package>qca-qt5</Package>
		<Package>qca-qt5-devel</Package>
		<Package>qca-qt5-dbginfo</Package>
		<Package>qscintilla-qt5</Package>
		<Package>qscintilla-qt5-devel</Package>
		<Package>python-qscintilla-qt5</Package>

		<!-- Qt4 only library which nothing uses, part of Qt5. //-->
		<Package>qjson</Package>
		<Package>qjson-devel</Package>

		<!-- Corebird will no longer function after August 24th, alongside many Twitter clients. //-->
		<!-- This is the result of the deprecation of the UserStream API by Twitter. //-->
		<Package>corebird</Package>

		<!-- -devel folded into yelp-tools //-->
		<Package>yelp-tools-devel</Package>

		<!-- not supported against newer mysql, nobody willing to step up and hack it together //-->
		<Package>mysql-workbench</Package>

		<!-- Not permitted for redistibution with modificiations //-->
		<Package>tarsnap</Package>
		<Package>tarsnap-dbginfo</Package>

		<!-- No longer feasible to package and ship without enforcing itch-setup and auto-updates //-->
		<Package>itch</Package>
		<Package>itch-dbginfo</Package>

		<!-- No longer maintained by upstreams //-->
		<Package>aglio</Package>
		<Package>godep</Package>
		<Package>gnome-shell-extension-dynamic-panel-transparency</Package>
		<Package>libqtelegram-ae</Package>
		<Package>libqtelegram-ae-dbginfo</Package>
		<Package>libqtelegram-ae-devel</Package>
		<Package>plotinus</Package>
		<Package>telegramqml</Package>
		<Package>telegramqml-dbginfo</Package>
		<Package>telegramqml-devel</Package>
		<Package>valum</Package>
		<Package>valum-devel</Package>

		<!-- Merged in xorgproto //-->
		<Package>bigreqsproto</Package>
		<Package>compositeproto</Package>
		<Package>damageproto</Package>
		<Package>dmxproto</Package>
		<Package>dri2proto</Package>
		<Package>dri3proto</Package>
		<Package>fixesproto</Package>
		<Package>fontsproto</Package>
		<Package>glproto</Package>
		<Package>inputproto</Package>
		<Package>kbproto</Package>
		<Package>presentproto</Package>
		<Package>randrproto</Package>
		<Package>recordproto</Package>
		<Package>renderproto</Package>
		<Package>resourceproto</Package>
		<Package>scrnsaverproto</Package>
		<Package>videoproto</Package>
		<Package>xcmiscproto</Package>
		<Package>xextproto</Package>
		<Package>xf86bigfontproto</Package>
		<Package>xf86dgaproto</Package>
		<Package>xf86driproto</Package>
		<Package>xf86vidmodeproto</Package>
		<Package>xineramaproto</Package>
		<Package>xproto</Package>

		<!-- No longer supported in new xorg-server //-->
		<Package>nvidia-304-glx-driver</Package>
		<Package>nvidia-304-glx-driver-32bit</Package>
		<Package>nvidia-304-glx-driver-common</Package>
		<Package>nvidia-304-glx-driver-current</Package>
		<Package>nvidia-304-glx-driver-modaliases</Package>

		<!-- Was poorly integrated. No maintainer stepped up. //-->
		<Package>sabnzbd</Package>

		<!-- No longer has maintainer. //-->
		<Package>ccnet</Package>
		<Package>ccnet-devel</Package>
		<Package>heroku-cli</Package>
		<Package>hub</Package>
		<Package>i2pd</Package>
		<Package>packer</Package>
		<Package>vault</Package>

		<!-- Replaced by nfs-utils //-->
		<Package>libnfsidmap</Package>
		<Package>libnfsidmap-devel</Package>

		<!-- No longer supported due to ffmpeg upgrade //-->
		<Package>opal</Package>
		<Package>opal-devel</Package>
		<Package>opal-dbginfo</Package>
		<Package>ekiga</Package>
		<Package>ekiga-dbginfo</Package>

		<!-- End of year repo cleaning //-->
		<Package>apertium-devel</Package>
		<Package>apertium</Package>
		<Package>arc-red-gtk-theme</Package>
		<Package>chrpath</Package>
		<Package>clicompanion</Package>
		<Package>coin3d-devel</Package>
		<Package>coin3d</Package>
		<Package>corsaro-devel</Package>
		<Package>corsaro</Package>
		<Package>createrepo_c-devel</Package>
		<Package>createrepo_c</Package>
		<Package>dbus-sharp-devel</Package>
		<Package>dbus-sharp</Package>
		<Package>dcraw</Package>
		<Package>dcron</Package>
		<Package>devscripts</Package>
		<Package>dnf</Package>
		<Package>dnf-plugins-core</Package>
		<Package>ecl-devel</Package>
		<Package>ecl</Package>
		<Package>efl-devel</Package>
		<Package>efl</Package>
		<Package>ffe</Package>
		<Package>flickcurl-devel</Package>
		<Package>flickcurl</Package>
		<Package>font-indic-ttf</Package>
		<Package>font-lateef-ttf</Package>
		<Package>gnome-app-templates-demos</Package>
		<Package>gnome-app-templates-devel</Package>
		<Package>gnome-app-templates</Package>
		<Package>gnome-python-desktop-devel</Package>
		<Package>gnome-python-desktop</Package>
		<Package>goofiboot</Package>
		<Package>gxmessage</Package>
		<Package>indent</Package>
		<Package>koji</Package>
		<Package>lesspipe</Package>
		<Package>libbdplus-devel</Package>
		<Package>libbdplus</Package>
		<Package>libcomps</Package>
		<Package>libcomps-devel</Package>
		<Package>libdnf-devel</Package>
		<Package>libdnf</Package>
		<Package>libgestures-devel</Package>
		<Package>libgestures</Package>
		<Package>libguess-devel</Package>
		<Package>libguess</Package>
		<Package>liblttng-ust-devel</Package>
		<Package>liblttng-ust</Package>
		<Package>libpqxx-devel</Package>
		<Package>libpqxx</Package>
		<Package>librepo-devel</Package>
		<Package>librepo</Package>
		<Package>libsolv-devel</Package>
		<Package>libsolv</Package>
		<Package>libtrace-devel</Package>
		<Package>libtrace</Package>
		<Package>liburcu-devel</Package>
		<Package>liburcu</Package>
		<Package>libwandio-devel</Package>
		<Package>libwandio</Package>
		<Package>libxfont-32bit-devel</Package>
		<Package>libxfont-32bit</Package>
		<Package>libxfont-devel</Package>
		<Package>libxfont</Package>
		<Package>lttoolbox-devel</Package>
		<Package>lttoolbox</Package>
		<Package>mock</Package>
		<Package>mpdris2</Package>
		<Package>mtpfs</Package>
		<Package>nload</Package>
		<Package>omegat</Package>
		<Package>omegat-docs</Package>
		<Package>patchutils</Package>
		<Package>pyrex</Package>
		<Package>python-cssselect</Package>
		<Package>python-ipaddr</Package>
		<Package>python-krbv</Package>
		<Package>python-mpd</Package>
		<Package>python-notifier</Package>
		<Package>python-yenc</Package>
		<Package>smpeg-32bit-devel</Package>
		<Package>smpeg-32bit</Package>
		<Package>smpeg-devel</Package>
		<Package>smpeg</Package>
		<Package>sys-helpers</Package>
		<Package>texi2html</Package>
		<Package>usermode</Package>
		<Package>vilistextum</Package>
		<Package>vsftpd</Package>
		<Package>x2goserver</Package>
		<Package>xml-commons</Package>
		<Package>xml-security-c</Package>
		<Package>xml-security-c-devel</Package>
		<Package>yum-metadata-parser</Package>
		<Package>yum</Package>
		<Package>yum-utils</Package>

		<!-- Splitted into godot-classic and godot-mono //-->
		<Package>godot</Package>

		<!-- Removed from upstream due to not being maintained anymore //-->
		<Package>papirus-adapta-icon-theme</Package>

		<!-- Essentially dead. No release in years, commits are few and far-between //-->
		<Package>cairo-dock</Package>
		<Package>cairo-dock-devel</Package>

		<!-- Mkfontscale ships now with mkfontdir //-->
		<Package>mkfontdir</Package>

		<!-- Renamed to openrazer //-->
		<Package>razer-drivers</Package>
		<Package>razer-drivers-common</Package>
		<Package>razer-drivers-current</Package>
		<Package>razer-drivers-modaliases</Package>

		<!-- Part of budgie-desktop nowadays //-->
		<Package>budgie-caffeine-applet</Package>

		<!-- Not needed as per week 14 Task list //-->
		<Package>ptlib</Package>
		<Package>electronic-wechat</Package>

		<!-- sip cleanup and python qt4 deprecation //-->
		<Package>bitmessage</Package>
		<Package>puddletag</Package>
		<Package>python-qt4</Package>
		<Package>python3-qt4</Package>

		<!-- they get not shipped anymore inside digikam //-->
		<Package>digikam-kipi-plugins</Package>

		<!-- Part of GNOME Stack Cleanup //-->
		<Package>dleyna-renderer</Package>
		<Package>dleyna-renderer-devel</Package>
		<Package>frogr</Package>
		<Package>empathy</Package>
		<Package>galculator</Package>
		<Package>gitg</Package>
		<Package>gitg-devel</Package>
		<Package>gnome-code-assistance</Package>
		<Package>gnome-code-assistance-devel</Package>
		<Package>gnome-contacts</Package>
		<Package>gnome-dictionary</Package>
		<Package>gnome-games</Package>
		<Package>gnome-games-devel</Package>
		<Package>gnome-python</Package>
		<Package>gnome-python-devel</Package>
		<Package>gnome-python-docs</Package>
		<Package>gnome-themes-standard</Package>
		<Package>gnome-themes-standard-32bit</Package>
		<Package>gnome-todo</Package>
		<Package>gnome-todo-devel</Package>
		<Package>gnome-todo-docs</Package>
		<Package>gtef</Package>
		<Package>gtef-devel</Package>
		<Package>gtef-docs</Package>
		<Package>hardcode-tray</Package>
		<Package>latexila</Package>
		<Package>latexila-docs</Package>
		<Package>libdmapsharing</Package>
		<Package>libdmapsharing-devel</Package>
		<Package>libdmapsharing-docs</Package>
		<Package>libwebkit3-gtk</Package>
		<Package>libwebkit3-gtk-devel</Package>
		<Package>libwebkit3-gtk-docs</Package>
		<Package>pwned-checker</Package>
		<Package>retro-gtk</Package>
		<Package>retro-gtk-devel</Package>
		<Package>rygel-docs</Package>
		<Package>telepathy-farstream</Package>
		<Package>telepathy-farstream-devel</Package>
		<Package>telepathy-farstream-docs</Package>
		<Package>telepathy-gabble</Package>
		<Package>telepathy-haze</Package>
		<Package>telepathy-morse</Package>
		<Package>telepathy-qt</Package>
		<Package>telepathy-qt-devel</Package>
		<Package>telepathy-rakia</Package>
		<Package>telepathy-rakia-devel</Package>
		<Package>telepathy-salut</Package>
		<Package>uzbl</Package>

		<!-- Merged into vulkan //-->
		<Package>vulkan-devel</Package>
		<Package>vulkan-32bit-devel</Package>

		<!-- Now named libgnutls-utils //-->
		<Package>gnutls</Package>

		<!-- no updates and old //-->
		<Package>gjiten-kai</Package>
		<Package>gummiboot</Package>
		<Package>lkvm</Package>
		<Package>mylg</Package>
		<Package>nixnote2</Package>
		<Package>python-keyrings.alt</Package>

		<!-- no revdeps, no longer a reason to be in repo //-->
		<Package>clutter-gst-2.0</Package>
		<Package>clutter-gst-2.0-devel</Package>
		<Package>telegram-qt</Package>
		<Package>telegram-qt-devel</Package>

		<!-- abandoned effort //-->
		<Package>lbryschema</Package>
		<Package>lbryum</Package>

		<!-- merged in with kodi //-->
		<Package>kodi-pvr-iptvsimple</Package>

		<!-- Was replaced with legacy subpackage //-->
		<Package>mate-desktop-branding</Package>

		<!-- Doesn't build with SDL" update T8184" //-->
		<Package>antimicro</Package>
		<Package>qmc2</Package>

		<!-- Not required anymore since D1795 //-->
		<Package>python-faulthandler</Package>

		<!-- Not longer used //-->
		<Package>libzita-convolver</Package>
		<Package>libzita-convolver-devel</Package>
		<Package>pyexiv2</Package>
		<Package>wxPython2</Package>
		<Package>wxPython2-devel</Package>

		<!-- Requires libhandy or is a dep of a package that now requires it //-->
		<Package>hydrapaper</Package>
		<Package>python-gmconfig</Package>
		<Package>python-gmgtk</Package>

		<!-- Removed. See T8287 //-->
		<Package>budgie-brightness-controller-applet</Package>

		<!-- Renamed to proj //-->
		<Package>proj.4</Package>
		<Package>proj.4-dbginfo</Package>
		<Package>proj.4-devel</Package>

		<!-- GNOME 3.34 Stack //-->
		<Package>gnome-pie</Package>
		<Package>spice-up</Package>
		<Package>libdbusmenu-docs</Package>
		<Package>libpeas-docs</Package>

		<!-- Used to develop mariadb. We don't //-->
		<Package>mariadb-test</Package>

		<!-- Not needed to purely build packages //-->
		<Package>rust-docs</Package>

		<!-- Renamed to python-qtwebengine //-->
		<Package>python3-qtwebengine</Package>

<<<<<<< HEAD
        <!-- Merged in arcrack-ng itself//-->
        <Package>aircrack-ng-devel</Package>
=======
		<!-- kcalcore gets replaced by kcalendarcore //-->
		<Package>kcalcore</Package>
		<Package>kcalcore-devel</Package>
		<Package>kcalcore-dbginfo</Package>
>>>>>>> 21b2be3f
	</Obsoletes>
</PISI><|MERGE_RESOLUTION|>--- conflicted
+++ resolved
@@ -710,14 +710,12 @@
 		<!-- Renamed to python-qtwebengine //-->
 		<Package>python3-qtwebengine</Package>
 
-<<<<<<< HEAD
-        <!-- Merged in arcrack-ng itself//-->
-        <Package>aircrack-ng-devel</Package>
-=======
 		<!-- kcalcore gets replaced by kcalendarcore //-->
 		<Package>kcalcore</Package>
 		<Package>kcalcore-devel</Package>
 		<Package>kcalcore-dbginfo</Package>
->>>>>>> 21b2be3f
+    
+    <!-- Merged in arcrack-ng itself//-->
+    <Package>aircrack-ng-devel</Package>
 	</Obsoletes>
 </PISI>