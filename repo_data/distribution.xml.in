<PISI>
	<SourceName>Solus</SourceName>
	<Version>1</Version>
	<_Description>Solus Repository</_Description>
	<Type>main</Type>
	<BinaryName>Solus</BinaryName>

	<Obsoletes>
		<!-- Replaced by libpcre -->
		<Package>pcre</Package>
		<!-- Replaced by libpcre-devel -->
		<Package>pcre-devel</Package>

		<!-- Replaced by libwebkit-gtk -->
		<Package>webkitgtk</Package>

		<Package>gnome-icon-theme-symbolic-devel</Package>

		<!-- Replaced by cairo -->
		<Package>cairo</Package>
		<!-- Replaced by libcairo-devel -->
		<Package>cairo-devel</Package>
		<Package>cairo-docs</Package>

		<!-- Replaced by xorg-driver-video-cirrus -->
		<Package>xorg-video-driver-cirrus</Package>

		<!-- Replaced by libtasn1-utils //-->
		<Package>libtasn1-bin</Package>

		<!-- Replaced by solus-artwork //-->
		<Package>evolve-os-artwork</Package>

		<!-- Replaced by xorg-server/-devel //-->
		<Package>xorg-driver-video-modesetting</Package>
		<Package>glamor-egl</Package>
		<Package>glamor-egl-devel</Package>

		<!-- geoclue rename //-->
		<Package>libgeoclue</Package>
		<Package>libgeoclue-devel</Package>

		<!-- Removed after rename //-->
		<Package>solus-migrate</Package>

		<!-- libcairorename //-->
		<Package>libcairomm</Package>
		<Package>libcairomm-devel</Package>
		<Package>libcairomm</Package>

		<!-- libatkmm rename //-->
		<Package>libatkmm</Package>
		<Package>libatkmm-devel</Package>
		<Package>libatkmm-docs</Package>

		<!-- libatk rename //-->
		<Package>atk</Package>
		<Package>atk-devel</Package>
		<Package>atk-docs</Package>

		<!-- Merged into docbook-xml //-->
		<Package>docbook-xsl</Package>

		<!-- Removed to help support Numix Project //-->
		<Package>numix-frost-themes</Package>

		<Package>python3-setuptools</Package>
		<Package>dc</Package>

		<Package>eigen2-devel</Package>

		<!-- Replaced by spice-protocol //-->
		<Package>spice-protocol-devel</Package>

		<!-- Dead crap, use cups-filters //-->
		<Package>foomatic-filters</Package>

		<!-- Because these suck. //-->
		<Package>evolve-sc</Package>
		<Package>evoassist</Package>

		<!-- Moved back into upstream project //-->
		<Package>libzeitgeist</Package>
		<Package>libzeitgeist-docs</Package>
		<Package>libzeitgeist-devel</Package>

		<!-- Removed lib prefixes //-->
		<Package>libmpg123</Package>
		<Package>libmpg123-devel</Package>

		<!-- Dead since ypkg //-->
		<Package>icon-naming-utils-devel</Package>

		<!-- No longer supported, use golang //-->
		<Package>golang-binary</Package>

		<!-- Budgie Applets (cybre) renamed //-->
		<Package>haste-applet</Package>
		<Package>screenshot-applet</Package>

		<!-- Replaced by vscode //-->
		<Package>vscode-ms</Package>

		<!-- Incorporated into openblas //-->
		<Package>lapack</Package>
		<Package>lapack-devel</Package>

		<!-- Going back to findutils tyvm //-->
		<Package>mlocate</Package>

		<!-- Replaced by split qt5 packages //-->
		<Package>qt5</Package>
		<Package>qt5-demos</Package>
		<Package>qt5-devel</Package>

		<!-- Renamed to -slate //-->
		<Package>mate-notification-theme-solus</Package>

		<!-- Replaced with linux-headers //-->
		<Package>kernel-libc-devel</Package>
		<!-- Replaced with linux-tools //-->
		<Package>kernel-tools</Package>

		<!-- Replaced by flash-player-npapi in Third Party //-->
		<Package>flash-player-nonfree</Package>

		<!-- Replaced by nautilus-extension-devel //-->
		<Package>nautilus-devel</Package>

		<!-- Replaced by audacious-libs-devel //-->
		<Package>audacious-devel</Package>

		<!-- Replaced by discord //-->
		<Package>discord-canary</Package>

		<!-- Replaced by iproute2 due to an old bad pattern //-->
		<Package>iproute2-devel</Package>

		<!-- Replaced by linux-driver-management //-->
		<Package>gl-driver-switch</Package>

		<!-- Replaced by python-colorama //-->
		<Package>python3-colorama</Package>

		<!-- Replaced by linux-lts //-->
		<Package>kernel</Package>
		<Package>kernel-modules</Package>
		<!-- Replaced by linux-lts-headers //-->
		<Package>kernel-headers</Package>

		<!-- Replaced by mpv-libs-devel //-->
		<Package>mpv-devel</Package>

		<!-- Forbidden in Solus //-->
		<Package>faac</Package>
		<Package>faac-devel</Package>
		<Package>faac-utils</Package>

		<!-- Replaced by nx-libs //-->
		<Package>nxcomp</Package>
		<Package>nxcomp-devel</Package>
		<Package>nxproxy</Package>

		<!-- Replaced by llvm-clang + llvm-clang-devel //-->
		<Package>clang</Package>
		<Package>clang-devel</Package>

		<!-- DOA upstream //-->
		<Package>arc-firefox-theme</Package>
		<Package>captiva-icon-theme</Package>
		<Package>pacifica-icon-theme</Package>

		<!-- Replaced with autogen-libs //-->
		<Package>libautogen</Package>

		<!-- Dropped in Solus due to not being used //-->
		<Package>packagekit</Package>
		<Package>packagekit-devel</Package>
		<Package>packagekit-dbginfo</Package>
		<Package>poppler-docs</Package>
		<Package>poppler-qt4</Package>
		<Package>poppler-qt4-devel</Package>

		<!-- gnome-dictionary stopped shipping gdict as public lib //-->
		<Package>gnome-dictionary-docs</Package>
		<Package>gnome-dictionary-devel</Package>

		<!-- It isn't like Solus uses GNOME Initial Setup //-->
		<Package>gnome-initial-setup</Package>

		<!-- Extension no longer maintained, likely doesn't work on new GNOME Shell //-->
		<Package>gnome-shell-extension-caffeine</Package>

		<!-- No longer used for anything //-->
		<Package>libgee1</Package>
		<Package>libgee1-devel</Package>
		<Package>libgee1-dbginfo</Package>
		<Package>mozjs17</Package>
		<Package>mozjs17-devel</Package>
		<Package>redo</Package>
		<Package>spidermonkey</Package>
		<Package>spidermonkey-devel</Package>
		<Package>vte2</Package>
		<Package>vte2-devel</Package>
		<Package>vte2-dbginfo</Package>

		<Package>zlib-minizip-32bit</Package>
		<Package>zlib-minizip-devel-32bit</Package>

		<!-- Stray //-->
		<Package>gnonlin</Package>

		<!-- Now part of kdevelop //-->
		<Package>kdevplatform</Package>
		<Package>kdevplatform-devel</Package>

		<!-- Now mesa-demos //-->
		<Package>mesalib-demos</Package>

		<!-- Now libgfortran-32bit //-->
		<Package>gfortran-32bit</Package>

		<!-- Debug has to be disabled for this package //-->
		<Package>streamlink-twitch-gui-dbginfo</Package>
		<!-- Replaced by peercoin //-->
		<Package>peerunity</Package>

		<!-- Merged into python-xlib // -->
		<Package>python3-xlib</Package>
		<!-- Merged into python-decorator // -->
		<Package>python3-decorator</Package>

		<!-- Duplicate of python-setuptools-scm //-->
		<Package>setuptools_scm</Package>

		<!-- Dropped in MATE 1.20 //-->
		<Package>mate-polkit-devel</Package>

		<!-- No longer used to build xsd, libboost compatibility issues //-->
		<Package>libcutl</Package>
		<Package>libcutl-devel</Package>

		<!-- The -devel package is no longer built //-->
		<Package>skrooge-devel</Package>

		<!-- Kodi now ships this //-->
		<Package>kodi-addon-inputstream-adaptive</Package>

		<!-- Replaced by falkon //-->
		<Package>qupzilla</Package>
		<Package>qupzilla-devel</Package>

		<!-- Dead upstream. Deprecating package. //-->
		<Package>cutegram</Package>
		<Package>lilyterm</Package>
		<Package>lilyterm-dbginfo</Package>

		<!-- Dead upstream, replaced by fork streamlink //-->
		<Package>livestreamer</Package>

		<!-- Replaced by materia-gtk-theme //-->
		<Package>flat-plat-gtk-theme</Package>
		<Package>flat-plat-gtk-theme-compact</Package>
		<Package>flat-plat-gtk-theme-dark</Package>
		<Package>flat-plat-gtk-theme-dark-compact</Package>
		<Package>flat-plat-gtk-theme-light</Package>
		<Package>flat-plat-gtk-theme-light-compact</Package>

		<!-- Deprecated upstream in favour of yubikey-manager-qt //-->
		<Package>yubikey-neo-manager</Package>

		<!-- Dead upstream, replaced by other py crypto libraries //-->
		<Package>pycrypto</Package>

		<!-- Merged into util-linux //-->
		<Package>rfkill</Package>

		<!-- Orphaned -devel packages which are no longer built //-->
		<Package>evolution-ews-devel</Package>
		<Package>gstreamer-vaapi-devel</Package>
		<Package>kdeplasma-addons-devel</Package>
		<Package>klayout-devel</Package>

		<!-- Requires an ancient and insecure mozjs //-->
		<Package>lwqq</Package>
		<Package>lwqq-devel</Package>
		<Package>pidgin-lwqq</Package>

		<!-- Abandoned upstream with many CVEs pending //-->
		<Package>autotrace</Package>
		<Package>autotrace-devel</Package>

		<!-- Replaced by gnome-tweaks //-->
		<Package>gnome-tweak-tool</Package>

		<!-- Replaced by filemanager-actions //-->
		<Package>nautilus-actions</Package>
		<Package>nautilus-actions-dbginfo</Package>
		<Package>nautilus-actions-devel</Package>
		<Package>nautilus-actions-docs</Package>

		<!-- Deaded completely //-->
		<Package>gegl3</Package>
		<Package>gegl3-dbginfo</Package>
		<Package>gegl3-devel</Package>
		<Package>gegl3-docs</Package>

		<!-- mypaint to libmypaint //-->
		<Package>mypaint-devel</Package>

		<!-- replaced by kicad-footprints //-->
		<Package>kicad-library</Package>

		<!-- Landed without functioning appropriately, dead upstream //-->
		<Package>i3lock-fancy</Package>

		<!-- docbook-xsl is super dead, as is its docs //-->
		<Package>docbook-xsl-docs</Package>

		<!-- -devel folded into radeontop //-->
		<Package>radeontop-devel</Package>

		<!-- Since replaced by mailspring //-->
		<Package>n1</Package>

		<!-- No interest in supporting modern Qt stack //-->
		<Package>plex-media-player</Package>

		<!-- Deprecated from repos. Complete architecture change and now requires CEF. //-->
		<Package>diorite</Package>
		<Package>nuvola-all-services</Package>
		<Package>nuvola-app-8tracks</Package>
		<Package>nuvola-app-amazon-cloud-player</Package>
		<Package>nuvola-app-bandcamp</Package>
		<Package>nuvola-app-deezer</Package>
		<Package>nuvola-app-google-calendar</Package>
		<Package>nuvola-app-google-play-music</Package>
		<Package>nuvola-app-groove</Package>
		<Package>nuvola-app-jango</Package>
		<Package>nuvola-app-logitech-media-server</Package>
		<Package>nuvola-app-mixcloud</Package>
		<Package>nuvola-app-owncloud-music</Package>
		<Package>nuvola-app-plex</Package>
		<Package>nuvola-app-soundcloud</Package>
		<Package>nuvola-app-spotify</Package>
		<Package>nuvola-app-tunein</Package>
		<Package>nuvola-app-yandex-music</Package>
		<Package>nuvolaplayer-dbginfo</Package>
		<Package>nuvolaplayer-devel</Package>
		<Package>nuvolaplayer</Package>

		<!-- Deprecated from repos. It's dead and is blocking stack upgrades. //-->
		<Package>makemkv</Package>
		<Package>makemkv-32bit-dbginfo</Package>

		<!-- Only needed for yubikey-neo-manager which was already deprecated. //-->
		<Package>libykneomgr</Package>
		<Package>libykneomgr-dbginfo</Package>
		<Package>libykneomgr-devel</Package>

		<!-- Qt4 support dropped, Qt5 support folded into main packages. //-->
		<Package>qca-qt5</Package>
		<Package>qca-qt5-devel</Package>
		<Package>qca-qt5-dbginfo</Package>
		<Package>qscintilla-qt5</Package>
		<Package>qscintilla-qt5-devel</Package>
		<Package>python-qscintilla-qt5</Package>

		<!-- Qt4 only library which nothing uses, part of Qt5. //-->
		<Package>qjson</Package>
		<Package>qjson-devel</Package>

		<!-- Corebird will no longer function after August 24th, alongside many Twitter clients. //-->
		<!-- This is the result of the deprecation of the UserStream API by Twitter. //-->
		<Package>corebird</Package>

		<!-- -devel folded into yelp-tools //-->
		<Package>yelp-tools-devel</Package>

		<!-- not supported against newer mysql, nobody willing to step up and hack it together //-->
		<Package>mysql-workbench</Package>

		<!-- Not permitted for redistibution with modificiations //-->
		<Package>tarsnap</Package>
		<Package>tarsnap-dbginfo</Package>

		<!-- No longer feasible to package and ship without enforcing itch-setup and auto-updates //-->
		<Package>itch</Package>
		<Package>itch-dbginfo</Package>

		<!-- No longer maintained by upstreams //-->
		<Package>adapta-kde</Package>
		<Package>arc-kde</Package>
		<Package>aglio</Package>
		<Package>boto3</Package>
		<Package>godep</Package>
		<Package>gnome-shell-extension-dynamic-panel-transparency</Package>
		<Package>journal</Package>
		<Package>kaa-base</Package>
		<Package>kaa-metadata</Package>
		<Package>kaa-metadata-dbginfo</Package>
		<Package>libqtelegram-ae</Package>
		<Package>libqtelegram-ae-dbginfo</Package>
		<Package>libqtelegram-ae-devel</Package>
		<Package>plotinus</Package>
		<Package>sofia-sip</Package>
		<Package>sofia-sip-dbginfo</Package>
		<Package>sofia-sip-devel</Package>
		<Package>telegramqml</Package>
		<Package>telegramqml-dbginfo</Package>
		<Package>telegramqml-devel</Package>
		<Package>trousers</Package>
		<Package>trousers-dbginfo</Package>
		<Package>trousers-devel</Package>
		<Package>valum</Package>
		<Package>valum-devel</Package>

		<!-- Merged in xorgproto //-->
		<Package>bigreqsproto</Package>
		<Package>compositeproto</Package>
		<Package>damageproto</Package>
		<Package>dmxproto</Package>
		<Package>dri2proto</Package>
		<Package>dri3proto</Package>
		<Package>fixesproto</Package>
		<Package>fontsproto</Package>
		<Package>glproto</Package>
		<Package>inputproto</Package>
		<Package>kbproto</Package>
		<Package>presentproto</Package>
		<Package>randrproto</Package>
		<Package>recordproto</Package>
		<Package>renderproto</Package>
		<Package>resourceproto</Package>
		<Package>scrnsaverproto</Package>
		<Package>videoproto</Package>
		<Package>xcmiscproto</Package>
		<Package>xextproto</Package>
		<Package>xf86bigfontproto</Package>
		<Package>xf86dgaproto</Package>
		<Package>xf86driproto</Package>
		<Package>xf86vidmodeproto</Package>
		<Package>xineramaproto</Package>
		<Package>xproto</Package>

		<!-- No longer supported in new xorg-server //-->
		<Package>nvidia-304-glx-driver</Package>
		<Package>nvidia-304-glx-driver-32bit</Package>
		<Package>nvidia-304-glx-driver-common</Package>
		<Package>nvidia-304-glx-driver-current</Package>
		<Package>nvidia-304-glx-driver-modaliases</Package>

		<!-- No longer has maintainer. //-->
		<Package>abcm2ps</Package>
		<Package>brackets</Package>
		<Package>brackets-dbginfo</Package>
		<Package>ccnet</Package>
		<Package>ccnet-devel</Package>
		<Package>clustershell</Package>
		<Package>coin</Package>
		<Package>coin-dbginfo</Package>
		<Package>conan</Package>
		<Package>dar</Package>
		<Package>dar-devel</Package>
		<Package>direnv</Package>
		<Package>et</Package>
		<Package>frotz</Package>
		<Package>github-release</Package>
		<Package>go-for-it</Package>
		<Package>go-for-it-dbginfo</Package>
		<Package>heroku-cli</Package>
		<Package>hh</Package>
		<Package>i2pd</Package>
		<Package>lastpass-cli</Package>
		<Package>libircclient</Package>
		<Package>libircclient-dbginfo</Package>
		<Package>libircclient-devel</Package>
		<Package>logrotate</Package>
		<Package>materia-kde</Package>
		<Package>mbpfan</Package>
		<Package>megatools</Package>
		<Package>megatools-dbginfo</Package>
		<Package>megazeux</Package>
		<Package>mergerfs</Package>
		<Package>miller</Package>
		<Package>moolticute</Package>
		<Package>mysql-connector-cpp</Package>
		<Package>mysql-connector-cpp-dbginfo</Package>
		<Package>mysql-connector-cpp-devel</Package>
		<Package>newsbeuter</Package>
		<Package>openbazaar</Package>
		<Package>openbazaard</Package>
		<Package>openlp</Package>
		<Package>osmo</Package>
		<Package>packer</Package>
		<Package>partclone</Package>
		<Package>profanity</Package>
		<Package>profanity-devel</Package>
		<Package>pithos</Package>
		<Package>python-alembic</Package>
		<Package>python-deprecation</Package>
		<Package>python-node-semver</Package>
		<Package>python-patch</Package>
		<Package>python-pluginbase</Package>
		<Package>qalculate-gtk</Package>
		<Package>qalculate-gtk-dbginfo</Package>
		<Package>qtox</Package>
		<Package>qtox-dbginfo</Package>
		<Package>rolisteam</Package>
		<Package>rolisteam-dbginfo</Package>
		<Package>roxterm</Package>
		<Package>sabnzbd</Package>
		<Package>sunflower</Package>
		<Package>syncplay</Package>
		<Package>tellico</Package>
		<Package>tellico-dbginfo</Package>
		<Package>toxcore</Package>
		<Package>toxcore-dbginfo</Package>
		<Package>toxcore-devel</Package>
		<Package>watchman</Package>
		<Package>watchman-dbginfo</Package>
		<Package>webtorrent-desktop</Package>
		<Package>webtorrent-desktop-dbginfo</Package>
		<Package>vagrant</Package>
		<Package>vault</Package>
		<Package>yakyak</Package>
		<Package>yakyak-dbginfo</Package>

		<!-- Replaced by nfs-utils //-->
		<Package>libnfsidmap</Package>
		<Package>libnfsidmap-devel</Package>

		<!-- No longer supported due to ffmpeg upgrade //-->
		<Package>opal</Package>
		<Package>opal-devel</Package>
		<Package>opal-dbginfo</Package>
		<Package>ekiga</Package>
		<Package>ekiga-dbginfo</Package>

		<!-- End of year repo cleaning //-->
		<Package>apertium-devel</Package>
		<Package>apertium</Package>
		<Package>arc-red-gtk-theme</Package>
		<Package>chrpath</Package>
		<Package>clicompanion</Package>
		<Package>corsaro-devel</Package>
		<Package>corsaro</Package>
		<Package>createrepo_c-devel</Package>
		<Package>createrepo_c</Package>
		<Package>dbus-sharp-devel</Package>
		<Package>dbus-sharp</Package>
		<Package>dcron</Package>
		<Package>devscripts</Package>
		<Package>dnf</Package>
		<Package>dnf-plugins-core</Package>
		<Package>ecl-devel</Package>
		<Package>ecl</Package>
		<Package>ffe</Package>
		<Package>flickcurl-devel</Package>
		<Package>flickcurl</Package>
		<Package>font-indic-ttf</Package>
		<Package>font-lateef-ttf</Package>
		<Package>gnome-app-templates-demos</Package>
		<Package>gnome-app-templates-devel</Package>
		<Package>gnome-app-templates</Package>
		<Package>gnome-python-desktop-devel</Package>
		<Package>gnome-python-desktop</Package>
		<Package>goofiboot</Package>
		<Package>gxmessage</Package>
		<Package>indent</Package>
		<Package>koji</Package>
		<Package>lesspipe</Package>
		<Package>libbdplus-devel</Package>
		<Package>libbdplus</Package>
		<Package>libcomps</Package>
		<Package>libcomps-devel</Package>
		<Package>libdnf-devel</Package>
		<Package>libdnf</Package>
		<Package>libgestures-devel</Package>
		<Package>libgestures</Package>
		<Package>libguess-devel</Package>
		<Package>libguess</Package>
		<Package>libpqxx-devel</Package>
		<Package>libpqxx</Package>
		<Package>librepo-devel</Package>
		<Package>librepo</Package>
		<Package>libsolv-devel</Package>
		<Package>libsolv</Package>
		<Package>libtrace-devel</Package>
		<Package>libtrace</Package>
		<Package>libwandio-devel</Package>
		<Package>libwandio</Package>
		<Package>libxfont-32bit-devel</Package>
		<Package>libxfont-32bit</Package>
		<Package>libxfont-devel</Package>
		<Package>libxfont</Package>
		<Package>lttoolbox-devel</Package>
		<Package>lttoolbox</Package>
		<Package>mock</Package>
		<Package>mpdris2</Package>
		<Package>mtpfs</Package>
		<Package>nload</Package>
		<Package>omegat</Package>
		<Package>omegat-docs</Package>
		<Package>patchutils</Package>
		<Package>pyrex</Package>
		<Package>python-cssselect</Package>
		<Package>python-ipaddr</Package>
		<Package>python-krbv</Package>
		<Package>python-mpd</Package>
		<Package>python-notifier</Package>
		<Package>python-yenc</Package>
		<Package>smpeg-32bit-devel</Package>
		<Package>smpeg-32bit</Package>
		<Package>smpeg-devel</Package>
		<Package>smpeg</Package>
		<Package>sys-helpers</Package>
		<Package>texi2html</Package>
		<Package>usermode</Package>
		<Package>vilistextum</Package>
		<Package>vsftpd</Package>
		<Package>x2goserver</Package>
		<Package>xml-commons</Package>
		<Package>xml-security-c</Package>
		<Package>xml-security-c-devel</Package>
		<Package>yum-metadata-parser</Package>
		<Package>yum</Package>
		<Package>yum-utils</Package>

		<!-- Splitted into godot-classic and godot-mono //-->
		<Package>godot</Package>

		<!-- Removed from upstream due to not being maintained anymore //-->
		<Package>papirus-adapta-icon-theme</Package>

		<!-- Essentially dead. No release in years, commits are few and far-between //-->
		<Package>cairo-dock</Package>
		<Package>cairo-dock-devel</Package>

		<!-- Mkfontscale ships now with mkfontdir //-->
		<Package>mkfontdir</Package>

		<!-- Renamed to openrazer //-->
		<Package>razer-drivers</Package>
		<Package>razer-drivers-common</Package>
		<Package>razer-drivers-current</Package>
		<Package>razer-drivers-modaliases</Package>

		<!-- Part of budgie-desktop nowadays //-->
		<Package>budgie-caffeine-applet</Package>

		<!-- Not needed as per week 14 Task list //-->
		<Package>ptlib</Package>
		<Package>electronic-wechat</Package>

		<!-- sip cleanup and python qt4 deprecation //-->
		<Package>bitmessage</Package>
		<Package>puddletag</Package>
		<Package>python-qt4</Package>
		<Package>python3-qt4</Package>

		<!-- they get not shipped anymore inside digikam //-->
		<Package>digikam-kipi-plugins</Package>

		<!-- Part of GNOME Stack Cleanup //-->
		<Package>dleyna-renderer</Package>
		<Package>dleyna-renderer-devel</Package>
		<Package>frogr</Package>
		<Package>empathy</Package>
		<Package>galculator</Package>
		<Package>gitg</Package>
		<Package>gitg-devel</Package>
		<Package>gnome-code-assistance</Package>
		<Package>gnome-code-assistance-devel</Package>
		<Package>gnome-contacts</Package>
		<Package>gnome-dictionary</Package>
		<Package>gnome-games</Package>
		<Package>gnome-games-devel</Package>
		<Package>gnome-python</Package>
		<Package>gnome-python-devel</Package>
		<Package>gnome-python-docs</Package>
		<Package>gnome-themes-standard</Package>
		<Package>gnome-themes-standard-32bit</Package>
		<Package>gnome-todo</Package>
		<Package>gnome-todo-devel</Package>
		<Package>gnome-todo-docs</Package>
		<Package>gtef</Package>
		<Package>gtef-devel</Package>
		<Package>gtef-docs</Package>
		<Package>hardcode-tray</Package>
		<Package>latexila</Package>
		<Package>latexila-docs</Package>
		<Package>libdmapsharing</Package>
		<Package>libdmapsharing-devel</Package>
		<Package>libdmapsharing-docs</Package>
		<Package>libwebkit3-gtk</Package>
		<Package>libwebkit3-gtk-devel</Package>
		<Package>libwebkit3-gtk-docs</Package>
		<Package>pwned-checker</Package>
		<Package>retro-gtk</Package>
		<Package>retro-gtk-devel</Package>
		<Package>rygel-docs</Package>
		<Package>telepathy-farstream</Package>
		<Package>telepathy-farstream-devel</Package>
		<Package>telepathy-farstream-docs</Package>
		<Package>telepathy-gabble</Package>
		<Package>telepathy-haze</Package>
		<Package>telepathy-morse</Package>
		<Package>telepathy-qt</Package>
		<Package>telepathy-qt-devel</Package>
		<Package>telepathy-rakia</Package>
		<Package>telepathy-rakia-devel</Package>
		<Package>telepathy-salut</Package>
		<Package>uzbl</Package>

		<!-- Merged into vulkan //-->
		<Package>vulkan-devel</Package>
		<Package>vulkan-32bit-devel</Package>

		<!-- Now named libgnutls-utils //-->
		<Package>gnutls</Package>

		<!-- no updates and old //-->
		<Package>gjiten-kai</Package>
		<Package>gummiboot</Package>
		<Package>lkvm</Package>
		<Package>mylg</Package>
		<Package>nixnote2</Package>
		<Package>python-keyrings.alt</Package>

		<!-- no revdeps, no longer a reason to be in repo //-->
		<Package>clutter-gst-2.0</Package>
		<Package>clutter-gst-2.0-devel</Package>
		<Package>telegram-qt</Package>
		<Package>telegram-qt-devel</Package>

		<!-- abandoned effort //-->
		<Package>lbryschema</Package>
		<Package>lbryum</Package>

		<!-- moved to lbry-desktop //-->
		<Package>lbry-app</Package>
		<Package>lbry-app-dbginfo</Package>

		<!-- merged in with kodi //-->
		<Package>kodi-pvr-iptvsimple</Package>

		<!-- Was replaced with legacy subpackage //-->
		<Package>mate-desktop-branding</Package>

		<!-- Doesn't build with SDL" update T8184" //-->
		<Package>antimicro</Package>
		<Package>qmc2</Package>

		<!-- Not required anymore since D1795 //-->
		<Package>python-faulthandler</Package>

		<!-- Not longer used //-->
		<Package>libzita-convolver</Package>
		<Package>libzita-convolver-devel</Package>
		<Package>pyexiv2</Package>
		<Package>wxPython2</Package>
		<Package>wxPython2-devel</Package>

		<!-- Requires libhandy or is a dep of a package that now requires it //-->
		<Package>hydrapaper</Package>
		<Package>python-gmconfig</Package>
		<Package>python-gmgtk</Package>

		<!-- Renamed to proj //-->
		<Package>proj.4</Package>
		<Package>proj.4-dbginfo</Package>
		<Package>proj.4-devel</Package>

		<!-- GNOME 3.34 Stack //-->
		<Package>gnome-pie</Package>
		<Package>spice-up</Package>
		<Package>libdbusmenu-docs</Package>
		<Package>libpeas-docs</Package>

		<!-- Used to develop mariadb. We don't //-->
		<Package>mariadb-test</Package>

		<!-- Not needed to purely build packages //-->
		<Package>rust-docs</Package>

		<!-- Renamed to python-qtwebengine //-->
		<Package>python3-qtwebengine</Package>

		<!-- Nightcolor gets shipped now with Plasma 5.17 //-->
		<Package>plasma-redshift-control</Package>


		<!-- kcalcore gets replaced by kcalendarcore //-->
		<Package>kcalcore</Package>
		<Package>kcalcore-devel</Package>
		<Package>kcalcore-dbginfo</Package>

		<!-- Merged in arcrack-ng itself //-->
		<Package>aircrack-ng-devel</Package>

		<!-- rtv is rip //-->
		<Package>rtv</Package>
		<Package>python-mailcap-fix</Package>
		<Package>python-kitchen</Package>

		<!-- gnome-twitch is no longer under development //-->
		<Package>gnome-twitch</Package>
		<Package>gnome-twitch-devel</Package>
		<Package>gnome-twitch-dbginfo</Package>

		<!-- remove dnscrypt-proxy-devel because it doesn't get build anymore //-->
		<Package>dnscrypt-proxy-devel</Package>

		<!-- breeze was removed from sardi-icons after v.8.2.0 //-->
		<Package>sardi-icons-breeze</Package>

		<!-- breeze-snow is now named breeze-light //-->
		<Package>breeze-snow-cursor-theme</Package>

		<!-- remove kstars-devel because it contains only a static lib //-->
		<Package>kstars-devel</Package>

		<!-- No longer supported by NVIDIA //-->
		<Package>nvidia-340-glx-driver-32bit</Package>
		<Package>nvidia-340-glx-driver-common</Package>
		<Package>nvidia-340-glx-driver-current</Package>
		<Package>nvidia-340-glx-driver-modaliases</Package>
		<Package>nvidia-340-glx-driver</Package>

		<!-- 2019 and 2020 cleanup //-->
		<Package>cerebro</Package>
		<Package>cerebro-dbginfo</Package>
		<Package>clisp</Package>
		<Package>clisp-dbginfo</Package>
		<Package>darkradiant</Package>
		<Package>darkradiant-dbginfo</Package>
		<Package>desmume</Package>
		<Package>desmume-dbginfo</Package>
		<Package>dukto</Package>
		<Package>dukto-dbginfo</Package>
		<Package>mp3diags</Package>
		<Package>mp3diags-dbginfo</Package>
		<Package>obmenu</Package>
		<Package>lander</Package>
		<Package>lander-dbginfo</Package>

		<!-- gstreamer-1.0-plugins-bad-docs meson buld doesn't use gtk-doc //-->
		<Package>gstreamer-1.0-plugins-bad-docs</Package>

		<!-- No more doc subpackage with update to 1.1.28 //-->
		<Package>libpaper-docs</Package>
		
		<!-- RIP in 3.36 Stack Upgrade //-->
		<Package>gcr-docs</Package>
		<Package>gedit-docs</Package>
		<Package>libvirt-docs</Package>
		<Package>midori</Package>
		<Package>midori-devel</Package>
		<Package>network-manager-applet-devel</Package>
		<Package>network-manager-applet-docs</Package>
		<Package>pantheon-files</Package>
		<Package>pantheon-files-devel</Package>
		<Package>pantheon-terminal</Package>

		<!-- pytorch-devel got replaced by libpytorch //-->
		<Package>pytorch-devel</Package>

		<!-- No need as of Linux 5.6 //-->
		<Package>virtualbox-guest-current</Package>

		<Package>duckmarines</Package>
		<Package>mrrescue</Package>
		<Package>sienna</Package>
		
		<!-- Deprecated from FontForge developers. See D8619 //-->
		<Package>fontforge-devel</Package>

		<!-- pgadmin has no maintainer on phab and youtube-dl-gui has been dead for 2+ years //-->
		<Package>youtube-dl-gui</Package>
		<Package>pgadmin</Package>
		<Package>pgadmin3</Package>
		<Package>pgadmin3-dbginfo</Package>

		<!-- No longer desiring doc package //-->
		<Package>amtk-docs</Package>
		<Package>at-spi2-docs</Package>
		<Package>bamf-docs</Package>
		<Package>evince-docs</Package>
		<Package>fontconfig-docs</Package>
		<Package>gdk-pixbuf-docs</Package>
		<Package>gedit-docs</Package>
		<Package>gfbgraph-docs</Package>
		<Package>glade-docs</Package>
		<Package>glibmm-docs</Package>
		<Package>gom-docs</Package>
		<Package>gssdp-docs</Package>
		<Package>gstreamer-1.0-docs</Package>
		<Package>gstreamer-1.0-plugins-base-docs</Package>
		<Package>gstreamer-1.0-plugins-good-docs</Package>
		<Package>gstreamer-1.0-plugins-ugly-docs</Package>
		<Package>harfbuzz-docs</Package>
		<Package>libatk-docs</Package>
		<Package>libcloudproviders-docs</Package>
		<Package>libgtkmm-3-docs</Package>
		<Package>libnotify-docs</Package>
		<Package>libsoup-docs</Package>
		<Package>libvirt-docs</Package>
		<Package>libvirt-glib-docs</Package>
		<Package>nautilus-docs</Package>
		<Package>pango-docs</Package>
		<Package>pangomm-docs</Package>
		<Package>rhythmbox-docs</Package>
		<Package>totem-docs</Package>

		<!-- Leftover of when cargo package.yml was separated from rust //-->
		<Package>cargo-dbginfo</Package>
		<Package>spice-gtk-docs</Package>

		<!-- No more devel subpackage with update to 1.0 //-->
		<Package>inkscape-devel</Package>

		<!-- Lack maintainers, no JDK11 compatibility in sight //-->
		<Package>kontalk</Package>
		<Package>bfg-repo-cleaner</Package>
		<Package>i2p</Package>
		<Package>java-service-wrapper</Package>

		<!-- Obsoleted by upstream in favor of the TTF dist //-->
		<Package>font-firacode-otf</Package>

		<!-- Python3 GObject merge //-->
		<Package>python3-gobject</Package>
		<Package>python3-gobject-devel</Package>
		<Package>python3-gobject-dbginfo</Package>
		
		<!-- python2 deprecations //-->
		<Package>utopia-documents</Package>
		<Package>utopia-documents-dbginfo</Package>

		<!-- Google is shutting down Google Play Music //-->
		<Package>google-play-music-desktop-player</Package>
		<Package>google-play-music-desktop-player-dbginfo</Package>

		<!-- Now apostrophe //-->
		<Package>uberwriter</Package>
		
		<!-- Used to be lollypop dependency. Removed in D6879 //-->
		<Package>python-wikipedia</Package>

		<!-- No more devel package //-->
		<Package>vcmi-devel</Package>
		
		<!-- Renamed from compton to picom //-->
		<Package>compton</Package>
		
		<!-- Deprecated by upstream //-->
		<Package>gotop</Package>
		<Package>ytop</Package>
		<Package>ruby-sass</Package>
		<Package>wlc</Package>
		<Package>wlc-dbginfo</Package>
		<Package>wlc-devel</Package>
		
		<!-- Some old docs //-->
		<Package>atkmm-docs</Package>
		<Package>clutter-gst-2.0-docs</Package>
		<Package>dconf-docs</Package>
		<Package>digikam-docs</Package>
		<Package>eog-docs</Package>
		<Package>evolution-data-server-docs</Package>
		<Package>gexiv2-docs</Package>
		<Package>glib2-docs</Package>
		<Package>gnome-builder-docs</Package>
		<Package>gnome-shell-docs</Package>
		<Package>libappindicator-docs</Package>
		<Package>libgxps-docs</Package>
		<Package>libjson-glib-docs</Package>
		<Package>libmediaart-docs</Package>
		<Package>libosinfo-docs</Package>
		<Package>libssh2-docs</Package>
		<Package>libx11-docs</Package>
		<Package>llvm-docs</Package>
		<Package>lua-docs</Package>
		<Package>mutter-docs</Package>
		<Package>openconnect-docs</Package>
		<Package>totem-pl-parser-docs</Package>

		<!-- The beginning of python2 nuking //-->
		<Package>spyder</Package>
		
		<!-- Nuke orphan python2 packages //-->
		<Package>python-chess</Package>
		<Package>python-envparse</Package>
		<Package>python-photohash</Package>
		<Package>python2-pylint</Package>
		<Package>python-seccure</Package>
		<Package>python-ipython</Package>
		<Package>python-pmw</Package>
		<Package>python-pymol</Package>
		<Package>python-pymol-dbginfo</Package>
		<Package>python-trollius</Package>
		<Package>python-twodict</Package>
		<Package>python-fastimport</Package>
		<Package>python-gmpy</Package>
		<Package>python-gmpy-dbginfo</Package>
		<Package>python2-astroid</Package>
		<Package>python3-mpmath</Package>
		<Package>python-logilab-common</Package>
		<Package>python-backports.unittest_mock</Package>
		<Package>python-backports.ssl_match_hostname</Package>
		<Package>python-base58</Package>
		<Package>python-subprocess32</Package>
		<Package>python-subprocess32-dbginfo</Package>
		<Package>pygtksourceview</Package>
		<Package>pygtksourceview-devel</Package>
		<Package>python-argparse</Package>
		<Package>python-qt5</Package>
		<Package>python-qt5-dbginfo</Package>
		<Package>python-functools32</Package>

		<Package>elementary-icon-theme</Package>

		<!-- Renamed from riot to element //-->
		<Package>riot</Package>
		<Package>riot-dbginfo</Package>
		
		<!-- Repositories are inactive //-->
		<Package>bundler</Package>
		<Package>ruby-trollop</Package>
		
		<!-- Upgrade requires libhandy and thus removed from repo //-->
		<Package>gnome-sound-recorder</Package>
		<Package>noise</Package>
		<Package>noise-dbginfo</Package>
		<Package>noise-devel</Package>
		<Package>tootle</Package>
		<Package>tootle-dbginfo</Package>

		<!-- Orphan python packages //-->
		<Package>python-osinfo</Package>
		<Package>python-polib</Package>
		
		<!-- http-prompt broken because requires older python-modules //-->
		<Package>http-prompt</Package>
		<Package>python-parsimonious</Package>
		
		<!-- gone with Plasma 5.20 //-->
		<Package>plasma-desktop-devel</Package>
		<Package>user-manager</Package>
		<Package>user-manager-dbginfo</Package>

		<!-- Upstream has not seen changes since 2018 //-->
		<Package>helm</Package>
		<Package>helm-dbginfo</Package>

		<!-- RIP in GNOME 3.38 Upgrade for various reasons //-->
		<Package>feedreader</Package>
		<Package>feedreader-dbginfo</Package>
		<Package>gnome-documents</Package>
		<Package>gnome-online-miners</Package>
		<Package>gnome-online-miners-dbginfo</Package>
		<Package>gst-transcoder</Package>
		<Package>gst-transcoder-devel</Package>
		<Package>gst-transcoder-docs</Package>
		<Package>libcloudproviders-32bit</Package>
		<Package>libcloudproviders-32bit-dbginfo</Package>
		<Package>libcloudproviders-32bit-devel</Package>
		<Package>libgrss</Package>
		<Package>libgrss-devel</Package>
		<Package>libgrss-docs</Package>
		<Package>libunique</Package>
		<Package>libunique-devel</Package>
		<Package>libunique-docs</Package>
		<Package>vino</Package>
		<Package>vino-dbginfo</Package>
		
		<!-- Remove old dbginfo packages //-->
		<Package>CGAL-dbginfo</Package>
		<Package>apache-maven-32bit-dbginfo</Package>
		<Package>breeze-gtk-theme-dbginfo</Package>
		<Package>exfat-utils-dbginfo</Package>
		<Package>finch-dbginfo</Package>
		<Package>freefilesync-dbginfo</Package>
		<Package>glm-dbginfo</Package>
		<Package>gtk3-icon-browser-dbginfo</Package>
		<Package>libcacard-dbginfo</Package>
		<Package>libfakekey-dbginfo</Package>
		<Package>liblouis-dbginfo</Package>
		<Package>libparted-dbginfo</Package>
		<Package>libpurple-dbginfo</Package>
		<Package>libvala-devel-dbginfo</Package>
		<Package>nettle-bin-dbginfo</Package>
		<Package>nvidia-glx-driver-32bit-dbginfo</Package>
		<Package>nvidia-glx-driver-dbginfo</Package>
		<Package>openssh-server-dbginfo</Package>
		<Package>psutils-dbginfo</Package>
		<Package>qgis-32bit-dbginfo</Package>
		<Package>soundtouch-32bit-dbginfo</Package>
		<Package>soundtouch-dbginfo</Package>
		<Package>tensorflow-dbginfo</Package>
		<Package>the-widget-factory-3-dbginfo</Package>
		<Package>unixodbc-32bit-dbginfo</Package>
		<Package>unixodbc-dbginfo</Package>
		<Package>vagrant-dbginfo</Package>
		<Package>valadoc-dbginfo</Package>

		<!-- All files has been patterned into main package, as ETL is a header-only library //-->
		<Package>ETL-devel</Package>

		<!-- Orphan python2 package -->
		<Package>python-pygpgme</Package>

		<!-- kdepim-apps-libs is no more -->
		<Package>kdepim-apps-libs</Package>
		<Package>kdepim-apps-libs-devel</Package>
		<Package>kdepim-apps-libs-dbginfo</Package>

		<!-- skrooge html doc -->
		<Package>skrooge-doc</Package>

		<!-- filezilla-devel -->
		<Package>filezilla-devel</Package>

		<!-- vagrant cleanup -->
		<Package>ruby-bcrypt_pbkdf</Package>
		<Package>ruby-childprocess</Package>
		<Package>ruby-ed25519</Package>
		<Package>ruby-erubis</Package>
		<Package>ruby-hashicorp-checkpoint</Package>
		<Package>ruby-i18n</Package>
		<Package>ruby-log4r</Package>
		<Package>ruby-net-scp</Package>
		<Package>ruby-net-sftp</Package>
		<Package>ruby-net-ssh</Package>
		<Package>ruby-rb-kqueue</Package>
		<Package>ruby-rest-client</Package>
		<Package>ruby-vagrant-cloud</Package>
		<Package>ruby-wdm</Package>
		<Package>ruby-winrm</Package>
		<Package>ruby-winrm-fs</Package>
		<Package>ruby-winrm-elevated</Package>
		<Package>ruby-win32-file-security</Package>

		<!-- ruby cleanup -->
		<Package>concurrent-ruby</Package>
		<Package>ruby-builder</Package>
		<Package>ruby-domain_name</Package>
		<Package>ruby-erubi</Package>
		<Package>ruby-ffi-win32-extensions</Package>
		<Package>ruby-gssapi</Package>
		<Package>ruby-gyoku</Package>
		<Package>ruby-http-cookie</Package>
		<Package>ruby-httpclient</Package>
		<Package>ruby-little-plugger</Package>
		<Package>ruby-logging</Package>
		<Package>ruby-maruku</Package>
		<Package>ruby-mime-types</Package>
		<Package>ruby-mime-types-data</Package>
		<Package>ruby-multi_json</Package>
		<Package>ruby-msgpack</Package>
		<Package>ruby-neovim</Package>
		<Package>ruby-netrc</Package>
		<Package>ruby-nori</Package>
		<Package>ruby-redcarpet</Package>
		<Package>ruby-redcarpet-dbginfo</Package>
		<Package>ruby-unf</Package>
		<Package>ruby-unf_ext</Package>
		<Package>ruby-win32-file</Package>
		<Package>ruby-win32-file-stat</Package>
		<Package>ruby-yard</Package>
		<Package>rubyzip</Package>
		<Package>rubyntlm</Package>

		<!-- Was merged into ffmpeg, currently nothing uses it -->
		<Package>dcadec</Package>
		<Package>dcadec-devel</Package>
		<Package>dcadec-dbginfo</Package>

		<!-- No longer required -->
		<Package>wine-32bit-devel</Package>

		<!-- replaced by exfatprogs //-->
		<Package>fuse-exfat</Package>
		<Package>fuse-exfat-dbginfo</Package>
		<Package>exfat-utils</Package>

		<!-- Licensing dispute upstream per https://github.com/albertlauncher/albert/issues/765 //-->
		<Package>albert</Package>
		<Package>albert-dbginfo</Package>

		<!-- libkate cleanup -->
		<Package>libkate-docs</Package>

		<!-- encryptr server no longer operating -->
		<Package>encryptr</Package>
		<Package>encryptr-dbginfo</Package>

		<!-- No longer required -->
		<Package>systemsettings-devel</Package>
		<Package>snapd-glib-docs</Package>

		<!-- Headers no longer shipped -->
		<Package>antimicrox-devel</Package>

		<!-- Replaced by intel-compute-runtime -->
		<Package>beignet</Package>
		<Package>beignet-devel</Package>
		<Package>beignet-dbginfo</Package>

		<!-- Replaced by rizin -->
		<Package>radare2</Package>
		<Package>radare2-devel</Package>
		<Package>radare2-dbginfo</Package>

		<!-- Replaced by libgtksourceview4 -->
		<Package>libgtksourceview</Package>
		<Package>libgtksourceview-dbginfo</Package>
		<Package>libgtksourceview-devel</Package>
		<Package>libgtksourceview-docs</Package>

		<!-- gtkdatabox3 is now its own package -->
		<Package>klavaro-devel</Package>

		<!-- GNOME 40 Stack Upgrade -->
		<Package>epiphany</Package>
		<Package>epiphany-dbginfo</Package>
		<Package>gnome-clocks</Package>
		<Package>gnome-clocks-dbginfo</Package>
		<Package>goocanvas1</Package>
		<Package>goocanvas1-dbginfo</Package>
		<Package>goocanvas1-devel</Package>
		<Package>libzapojit</Package>
		<Package>libzapojit-dbginfo</Package>
		<Package>libzapojit-devel</Package>
		<Package>nemiver</Package>
		<Package>nemiver-dbginfo</Package>
		<Package>nemiver-devel</Package>
		<Package>pygoocanvas</Package>
		<Package>pygoocanvas-dbginfo</Package>
		<Package>pygoocanvas-devel</Package>
		
		<!-- Old branding package -->
		<Package>gnome-desktop-branding</Package>

		<!-- Temporary Deprecation Until Updated Upstream -->
		<Package>gnome-shell-extension-dash-to-dock</Package>

		<!-- Renamed to budgie-screensaver -->
		<Package>gnome-screensaver</Package>

		<!-- Oad doesn't need it anymore -->
		<Package>mozjs38</Package>
		<Package>mozjs38-dbginfo</Package>
		<Package>mozjs38-devel</Package>

		<!-- Drop python2 and merge -devel to python-sip -->
		<Package>python-sip-devel</Package>
		<Package>python3-sip</Package>
		<Package>python3-sip-dbginfo</Package>
		<Package>python3-sip-devel</Package>

		<!-- No more devel packages -->
		<Package>cava-devel</Package>
		<Package>scribus-devel</Package>
		<Package>vgrep-devel</Package>

		<!-- Replaced by libdispatch -->
		<Package>libblocksruntime</Package>
		<Package>libblocksruntime-devel</Package>

		<!-- We now have a single package for Qt5 doc -->
		<Package>qt5-base-docs</Package>

		<!-- Missed this one awhile ago -->
		<Package>nautilus-admin</Package>

		<!-- Upstreams provide precompiled tarballs that are more up-to-date -->
		<!-- Building on this, I do not want to contradict my own statements about not providing random fat cryptocurrency wallets in the repo. -->
		<Package>bitcoin</Package>
		<Package>bitcoin-dbginfo</Package>
		<Package>bitcoin-devel</Package>
		<Package>electrum</Package>
		<Package>python-aiorpcx</Package>
		<Package>python-aiohttp_socks</Package>
		<Package>python-aiohttp</Package>
		<Package>python-aiohttp-dbginfo</Package>
		<Package>python-bitstring</Package>
		<Package>python-ecdsa</Package>
		<Package>python-jsonrpclib</Package>
		<Package>python-pbkdf2</Package>
		<Package>python-slowaes</Package>
		<Package>python-xmlrpclib</Package>
		<Package>peercoin</Package>
		<Package>peercoin-devel</Package>
		
		<!-- Service is RIP -->
		<Package>cloud-print-connector</Package>
		<Package>cloud-print-connector-dbginfo</Package>

		<!-- Finally able to drop qt4 -->
		<Package>natron</Package>
		<Package>natron-dbginfo</Package>
		<Package>openfx-arena</Package>
		<Package>openfx-arena-dbginfo</Package>
		<Package>openfx-io</Package>
		<Package>openfx-io-dbginfo</Package>
		<Package>openfx-misc</Package>
		<Package>openfx-misc-dbginfo</Package>
		<Package>python-pyside</Package>
		<Package>python-pyside-dbginfo</Package>
		<Package>python-pyside-devel</Package>
		<Package>python-pyside-tools</Package>
		<Package>python-pyside-tools-dbginfo</Package>
		<Package>qucs</Package>
		<Package>qucs-dbginfo</Package>
		<Package>qucs-devel</Package>
		<Package>qt4</Package>
		<Package>qt4-dbginfo</Package>
		<Package>qt4-devel</Package>
		<Package>shiboken</Package>
		<Package>shiboken-dbginfo</Package>
		
		<!-- Deprecated upstream -->
		<Package>cgmanager</Package>
		<Package>cgmanager-dbginfo</Package>
		<Package>cgmanager-devel</Package>

		<!-- Nobody uses PalmOS anymore and this was not maintained -->
		<Package>jpilot</Package>
		<Package>jpilot-dbginfo</Package>
		<Package>pilot-link</Package>
		<Package>pilot-link-dbginfo</Package>
		<Package>pilot-link-devel</Package>

		<!-- Does not support new vala -->
		<Package>pdfpc</Package>
		<Package>pdfpc-dbginfo</Package>

		<!-- Replaced with more libre alternative fork -->
		<Package>libopenaptx</Package>
		<Package>libopenaptx-dbginfo</Package>
		<Package>libopenaptx-devel</Package>

		<!-- Replaced by spyder dev with their fork-->
		<Package>python-jsonrpc-server</Package>
		<Package>python-language-server</Package>
		<Package>python-pyls-black</Package>

		<!-- Replace python3-jedi with python-jedi and drop python2-->
		<Package>python3-jedi</Package>
		<Package>python3-jedi-dbginfo</Package>

		<!-- Replaced with split otf and ttf packages -->
		<Package>font-firago</Package>
		<Package>font-ibm-plex</Package>

		<!-- Old orphan package -->
		<Package>vte2-docs</Package>

		<!-- More orphan python2 packages -->
		<Package>gst-python-0.10</Package>
		<Package>gst-python-0.10-dbginfo</Package>
		<Package>gst-python-0.10-devel</Package>
		<Package>notify-python</Package>
		<Package>notify-python-devel</Package>
		<Package>python-backports_abc</Package>
		<Package>python-enum-compat</Package>
		<Package>python-futures</Package>
		<Package>python-ipaddress</Package>

		<!-- Duplicate of python-guessit -->
		<Package>python3-guessit</Package>

		<!-- Officially deprecated by the ASWF -->
		<Package>ilmbase</Package>
		<Package>ilmbase-dbginfo</Package>
		<Package>ilmbase-devel</Package>

		<!-- Replaced by libayatana-indicator -->
		<Package>libindicator</Package>
		<Package>libindicator-32bit</Package>
		<Package>libindicator-devel</Package>
		<Package>libindicator-32bit-devel</Package>
		<Package>indicator-application</Package>
		<Package>indicator-application-dbginfo</Package>

		<!-- ijs has been merged into ghostscript -->
		<Package>ijs</Package>
		<Package>ijs-devel</Package>

		<!-- Dependency of deprecated package "usermode" -->
		<Package>libuser</Package>
		<Package>libuser-dbginfo</Package>
		<Package>libuser-devel</Package>

		<!-- Renamed to keepassxc -->
		<Package>keepassx</Package>
		<Package>keepassx-dbginfo</Package>

		<!-- mlt and apps update -->
		<Package>webvfx</Package>
		<Package>akregator-devel</Package>

		<!-- Rename to paperwork -->
		<Package>paperwork-gui</Package>

		<!-- Kodi is no longer maintained due to upstream packaging complications and maintainership of it under Solus stopped after 18.x, with the flatpak being the preferred mechanism to install kodi. https://discuss.getsol.us/d/683-kodi-18-leia-has-landed-in-the-repo/96 -->
		<Package>kodi-platform</Package>
		<Package>kodi-platform-devel</Package>
		<Package>kodi-platform-dbginfo</Package>

		<!-- ResidualVM was merged into ScummVM project as of ScummVM 2.5.0 -->
		<Package>residualvm</Package>
		<Package>residualvm-dbginfo</Package>

		<!-- cppzmq is a headers-only package and everything from cppzqm-devel was moved into the main package -->
		<Package>cppzmq-devel</Package>

		<!-- unmaintained py2-gtk2 package blocking python-pillow update that is affected by multiple CVEs. The py3 fork gourmand can be requested via normal inclusion process. -->
		<Package>gourmet</Package>

		<!-- ex dependency of img2pdf -->
		<Package>python-pdfrw</Package>

		<!-- vorta removed APScheduler dependency and is using QTimer directly -->
		<Package>python-apscheduler</Package>

		<!-- Not needed anymore by rapid-photo-downloader -->
		<Package>python-rawkit</Package>

		<!-- Both youtube-dl and yt-dlc were replaced by the more active yt-dlp fork -->
		<Package>youtube-dl</Package>
		<Package>yt-dlc</Package>

		<!-- Removal due to repeated sexual / lewd and otherwise inappropriate remarks by Odysee. -->
		<!-- These remarks would be in violation of our Community Guidelines and I do not feel comfortable supporting the application developers. -->
		<Package>lbry-desktop</Package>
		<Package>lbry-desktop-dbginfo</Package>

		<!-- Not needed anymore by qutebrowser -->
		<Package>python-cssutils</Package>
		<Package>python-pypeg2</Package>

		<!-- font-awesome v6 offer now v4 compatibility -->
		<Package>font-awesome-4</Package>

		<!-- dependency of deprecated package python-aiohttp -->
		<Package>python-yarl</Package>
		<Package>python-yarl-dbginfo</Package>
		<Package>python-multidict</Package>
		<Package>python-multidict-dbginfo</Package>

		<!-- Upstream dropped this package -->
		<Package>qt6-location</Package>
		<Package>qt6-location-dbginfo</Package>
		<Package>qt6-location-demos</Package>
		<Package>qt6-location-devel</Package>

		<!-- Unused gem since ruby 3 stack upgrade -->
		<Package>ruby_dep</Package>

		<!-- paperwork-shell dropped this package -->
		<Package>python-getkey</Package>

		<!-- ovmf package has been renamed to edk2-ovmf -->
		<Package>ovmf</Package>

		<!-- Merged into arc-gtk-theme -->
		<Package>arc-plank-theme</Package>

		<!-- geary no longer needs this -->
		<Package>gmime26</Package>
		<Package>gmime26-docs</Package>
		<Package>gmime26-devel</Package>
		<Package>gmime26-dbginfo</Package>

		<!-- monodevelop has been abandoned by upstream -->
		<Package>monodevelop</Package>
		<Package>monodevelop-dbginfo</Package>
		<Package>monodevelop-devel</Package>
    
		<!-- Temporary package which helped handle libgit2 rebuilds -->
		<Package>libgit2solbuild</Package>
		<Package>libgit2solbuild-dbginfo</Package>
		<Package>libgit2solbuild-devel</Package>

		<!-- got merged into libpinyin -->
		<Package>libzhuyin</Package>
		<Package>libzhuyin-devel</Package>
		<Package>libzhuyin-dbginfo</Package>

		<!-- Mycroft never worked correctly -->
		<Package>google-api-python-client</Package>
		<Package>mycroft-core</Package>
		<Package>pyalsaaudio</Package>
		<Package>pyalsaaudio-dbginfo</Package>
		<Package>python-adapt-parser</Package>
		<Package>python-ddt</Package>
		<Package>python-fann2</Package>
		<Package>python-fann2-dbginfo</Package>
		<Package>python-gitdb2</Package>
		<Package>python-gitpython</Package>
		<Package>python-google-auth-httplib2</Package>
		<Package>python-gtts</Package>
		<Package>python-gtts-token</Package>
		<Package>python-lazy</Package>
		<Package>python-msk</Package>
		<Package>python-msm</Package>
		<Package>python-nosexcover</Package>
		<Package>python-padaos</Package>
		<Package>python-padatious</Package>
		<Package>python-pako</Package>
		<Package>python-petact</Package>
		<Package>python-pocketsphinx</Package>
		<Package>python-pocketsphinx-dbginfo</Package>
		<Package>python-precise-runner</Package>
		<Package>python-pulsectl</Package>
		<Package>python-pyee</Package>
		<Package>python-requests-futures</Package>
		<Package>python-smmap2</Package>
		<Package>python-speech-recognition</Package>
		<Package>python-speech-recognition-dbginfo</Package>
		<Package>python-uritemplate</Package>
		<Package>python-vlc</Package>
		<Package>python-xmlrunner</Package>
		<Package>python-xxhash</Package>
		<Package>python-xxhash-dbginfo</Package>

		<!-- no longer used or required by fontforge -->
		<Package>libuninameslist</Package>
		<Package>libuninameslist-dbginfo</Package>
		<Package>libuninameslist-devel</Package>

		<!--  Use a more up to date mirror instead of the fork -->
		<Package>opencascade-ce</Package>
		<Package>opencascade-ce-dbginfo</Package>
		<Package>opencascade-ce-devel</Package>

		<!-- Replaced by irrlichtmt -->
		<Package>irrlicht</Package>
		<Package>irrlicht-devel</Package>
		<Package>irrlicht-dbginfo</Package>

		<!-- mlt 6.x is no longer used -->
		<Package>mlt6</Package>
		<Package>mlt6-devel</Package>
		<Package>mlt6-dbginfo</Package>
		<Package>mlt6-python</Package>

		<!-- docker-compose no longer needs these as it was rewritten in golang -->
		<Package>python-cached-property</Package>
		<Package>python-docker-py</Package>
		<Package>python-docker-pycred</Package>
		<Package>python-dockerpty</Package>
		<Package>python-dotenv</Package>

<<<<<<< HEAD
		<!-- no longer needed -->
		<Package>goffice0.8</Package>
		<Package>goffice0.8-dbginfo</Package>
		<Package>goffice0.8-devel</Package>
		<Package>db4.8</Package>
		<Package>db4.8-dbginfo</Package>
		<Package>db4.8-devel</Package>
=======
		<!-- unmaintained and doesn't build -->
		<Package>gnomint</Package>
		<Package>gnomint-dbginfo</Package>
>>>>>>> 50d2aa82
	</Obsoletes>
</PISI><|MERGE_RESOLUTION|>--- conflicted
+++ resolved
@@ -1555,7 +1555,6 @@
 		<Package>python-dockerpty</Package>
 		<Package>python-dotenv</Package>
 
-<<<<<<< HEAD
 		<!-- no longer needed -->
 		<Package>goffice0.8</Package>
 		<Package>goffice0.8-dbginfo</Package>
@@ -1563,10 +1562,9 @@
 		<Package>db4.8</Package>
 		<Package>db4.8-dbginfo</Package>
 		<Package>db4.8-devel</Package>
-=======
+
 		<!-- unmaintained and doesn't build -->
 		<Package>gnomint</Package>
 		<Package>gnomint-dbginfo</Package>
->>>>>>> 50d2aa82
 	</Obsoletes>
 </PISI>