--- conflicted
+++ resolved
@@ -2779,11 +2779,10 @@
 		<!-- Replaced by eza -->
 		<Package>exa</Package>
 
-<<<<<<< HEAD
 		<!-- Renamed to merkuro -->
 		<Package>kalendar</Package>
 		<Package>kalendar-dbginfo</Package>
-=======
+
 		<!-- Replaced by juliaup -->
 		<Package>julia</Package>
 		<Package>julia-devel</Package>
@@ -2793,6 +2792,5 @@
 		<!-- Not needed by anything -->
 		<Package>jitsi</Package>
 		<Package>jitsi-dbginfo</Package>
->>>>>>> 4d9dccf6
 	</Obsoletes>
 </PISI>